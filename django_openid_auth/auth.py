# django-openid-auth -  OpenID integration for django.contrib.auth
#
# Copyright (C) 2008-2010 Canonical Ltd.
#
# Redistribution and use in source and binary forms, with or without
# modification, are permitted provided that the following conditions
# are met:
#
# * Redistributions of source code must retain the above copyright
# notice, this list of conditions and the following disclaimer.
#
# * Redistributions in binary form must reproduce the above copyright
# notice, this list of conditions and the following disclaimer in the
# documentation and/or other materials provided with the distribution.
#
# THIS SOFTWARE IS PROVIDED BY THE COPYRIGHT HOLDERS AND CONTRIBUTORS
# "AS IS" AND ANY EXPRESS OR IMPLIED WARRANTIES, INCLUDING, BUT NOT
# LIMITED TO, THE IMPLIED WARRANTIES OF MERCHANTABILITY AND FITNESS
# FOR A PARTICULAR PURPOSE ARE DISCLAIMED. IN NO EVENT SHALL THE
# COPYRIGHT OWNER OR CONTRIBUTORS BE LIABLE FOR ANY DIRECT, INDIRECT,
# INCIDENTAL, SPECIAL, EXEMPLARY, OR CONSEQUENTIAL DAMAGES (INCLUDING,
# BUT NOT LIMITED TO, PROCUREMENT OF SUBSTITUTE GOODS OR SERVICES;
# LOSS OF USE, DATA, OR PROFITS; OR BUSINESS INTERRUPTION) HOWEVER
# CAUSED AND ON ANY THEORY OF LIABILITY, WHETHER IN CONTRACT, STRICT
# LIABILITY, OR TORT (INCLUDING NEGLIGENCE OR OTHERWISE) ARISING IN
# ANY WAY OUT OF THE USE OF THIS SOFTWARE, EVEN IF ADVISED OF THE
# POSSIBILITY OF SUCH DAMAGE.

"""Glue between OpenID and django.contrib.auth."""

__metaclass__ = type

from django.conf import settings
from django.contrib.auth.models import User, Group
from openid.consumer.consumer import SUCCESS
from openid.extensions import ax, sreg, pape

from django_openid_auth import teams
from django_openid_auth.models import UserOpenID
from django_openid_auth.exceptions import (
    IdentityAlreadyClaimed,
    DuplicateUsernameViolation,
    MissingUsernameViolation,
    MissingPhysicalMultiFactor,
    RequiredAttributeNotReturned,
)

<<<<<<< HEAD
=======

class IdentityAlreadyClaimed(Exception):
    pass

class StrictUsernameViolation(Exception):
    pass

class RequiredAttributeNotReturned(Exception):
    pass

>>>>>>> ee6c5a83
class OpenIDBackend:
    """A django.contrib.auth backend that authenticates the user based on
    an OpenID response."""

    def get_user(self, user_id):
        try:
            return User.objects.get(pk=user_id)
        except User.DoesNotExist:
            return None

    def authenticate(self, **kwargs):
        """Authenticate the user based on an OpenID response."""
        # Require that the OpenID response be passed in as a keyword
        # argument, to make sure we don't match the username/password
        # calling conventions of authenticate.

        openid_response = kwargs.get('openid_response')
        if openid_response is None:
            return None

        if openid_response.status != SUCCESS:
            return None

        user = None
        try:
            user_openid = UserOpenID.objects.get(
                claimed_id__exact=openid_response.identity_url)
        except UserOpenID.DoesNotExist:
            if getattr(settings, 'OPENID_CREATE_USERS', False):
                user = self.create_user_from_openid(openid_response)
        else:
            user = user_openid.user

        if user is None:
            return None

        if getattr(settings, 'OPENID_UPDATE_DETAILS_FROM_SREG', False):
            details = self._extract_user_details(openid_response)
            self.update_user_details(user, details, openid_response)

        if getattr(settings, 'OPENID_PHYSICAL_MULTIFACTOR_REQUIRED', False):
            pape_response = pape.Response.fromSuccessResponse(openid_response)
            if pape_response is None or \
               pape.AUTH_MULTI_FACTOR_PHYSICAL not in pape_response.auth_policies:
                raise MissingPhysicalMultiFactor()

        teams_response = teams.TeamsResponse.fromSuccessResponse(
            openid_response)
        if teams_response:
            self.update_groups_from_teams(user, teams_response)
            self.update_staff_status_from_teams(user, teams_response)

        return user

    def _extract_user_details(self, openid_response):
        email = fullname = first_name = last_name = nickname = None
        sreg_response = sreg.SRegResponse.fromSuccessResponse(openid_response)
        if sreg_response:
            email = sreg_response.get('email')
            fullname = sreg_response.get('fullname')
            nickname = sreg_response.get('nickname')
        # If any attributes are provided via Attribute Exchange, use
        # them in preference.
        fetch_response = ax.FetchResponse.fromSuccessResponse(openid_response)
        if fetch_response:
            # The myOpenID provider advertises AX support, but uses
            # attribute names from an obsolete draft of the
            # specification.  We check for them first so the common
            # names take precedence.
            email = fetch_response.getSingle(
                'http://schema.openid.net/contact/email', email)
            fullname = fetch_response.getSingle(
                'http://schema.openid.net/namePerson', fullname)
            nickname = fetch_response.getSingle(
                'http://schema.openid.net/namePerson/friendly', nickname)

            email = fetch_response.getSingle(
                'http://axschema.org/contact/email', email)
            fullname = fetch_response.getSingle(
                'http://axschema.org/namePerson', fullname)
            first_name = fetch_response.getSingle(
                'http://axschema.org/namePerson/first', first_name)
            last_name = fetch_response.getSingle(
                'http://axschema.org/namePerson/last', last_name)
            nickname = fetch_response.getSingle(
                'http://axschema.org/namePerson/friendly', nickname)

        if fullname and not (first_name or last_name):
            # Django wants to store first and last names separately,
            # so we do our best to split the full name.
            fullname = fullname.strip()
            split_names = fullname.rsplit(None, 1)
            if len(split_names) == 2:
                first_name, last_name = split_names
            else:
                first_name = u''
                last_name = fullname

        return dict(email=email, nickname=nickname,
                    first_name=first_name, last_name=last_name)

    def _get_available_username(self, nickname, identity_url):
<<<<<<< HEAD
        # If we're being strict about usernames, throw an error if we didn't
        # get one back from the provider
        if getattr(settings, 'OPENID_STRICT_USERNAMES', False):
            if nickname is None or nickname == '':
                raise MissingUsernameViolation()
                
=======
>>>>>>> ee6c5a83
        # If we don't have a nickname, and we're not being strict, use a default
        nickname = nickname or 'openiduser'

        # See if we already have this nickname assigned to a username
        try:
            user = User.objects.get(username__exact=nickname)
        except User.DoesNotExist:
            # No conflict, we can use this nickname
            return nickname

        # Check if we already have nickname+i for this identity_url
        try:
            user_openid = UserOpenID.objects.get(
                claimed_id__exact=identity_url,
                user__username__startswith=nickname)
            # No exception means we have an existing user for this identity
            # that starts with this nickname, so it's possible we've had to
            # assign them to nickname+i already.
            oid_username = user_openid.user.username
            if len(oid_username) > len(nickname):
                try:
                    # check that it ends with a number
                    int(oid_username[len(nickname):])
                    return oid_username
                except ValueError:
                    # username starts with nickname, but isn't nickname+#
                    pass
        except UserOpenID.DoesNotExist:
            # No user associated with this identity_url
            pass


        if getattr(settings, 'OPENID_STRICT_USERNAMES', False):
            if User.objects.filter(username__exact=nickname).count() > 0:
<<<<<<< HEAD
                raise DuplicateUsernameViolation("Duplicate username: %s" % nickname)
=======
                raise StrictUsernameViolation(
                    "The username (%s) with which you tried to log in is "
                    "already in use for a different account." % nickname)
>>>>>>> ee6c5a83

        # Pick a username for the user based on their nickname,
        # checking for conflicts.
        i = 1
        while True:
            username = nickname
            if i > 1:
                username += str(i)
            try:
                user = User.objects.get(username__exact=username)
            except User.DoesNotExist:
                break
            i += 1
        return username

    def create_user_from_openid(self, openid_response):
        details = self._extract_user_details(openid_response)
        required_attrs = getattr(settings, 'OPENID_SREG_REQUIRED_FIELDS', [])
        if getattr(settings, 'OPENID_STRICT_USERNAMES', False):
            required_attrs.append('nickname')

        for required_attr in required_attrs:
            if required_attr not in details or not details[required_attr]:
                raise RequiredAttributeNotReturned(
                    "An attribute required for logging in was not "
                    "returned ({0}).".format(required_attr))

        nickname = details['nickname'] or 'openiduser'
        email = details['email'] or ''

        username = self._get_available_username(details['nickname'], openid_response.identity_url)

        user = User.objects.create_user(username, email, password=None)
        self.associate_openid(user, openid_response)
        self.update_user_details(user, details, openid_response)

        return user

    def associate_openid(self, user, openid_response):
        """Associate an OpenID with a user account."""
        # Check to see if this OpenID has already been claimed.
        try:
            user_openid = UserOpenID.objects.get(
                claimed_id__exact=openid_response.identity_url)
        except UserOpenID.DoesNotExist:
            user_openid = UserOpenID(
                user=user,
                claimed_id=openid_response.identity_url,
                display_id=openid_response.endpoint.getDisplayIdentifier())
            user_openid.save()
        else:
            if user_openid.user != user:
                raise IdentityAlreadyClaimed(
                    "The identity %s has already been claimed"
                    % openid_response.identity_url)

        return user_openid

    def update_user_details(self, user, details, openid_response):
        updated = False
        if details['first_name']:
            user.first_name = details['first_name'][:30]
            updated = True
        if details['last_name']:
            user.last_name = details['last_name'][:30]
            updated = True
        if details['email']:
            user.email = details['email']
            updated = True
        if getattr(settings, 'OPENID_FOLLOW_RENAMES', False):
            user.username = self._get_available_username(details['nickname'], openid_response.identity_url)
            updated = True

        if updated:
            user.save()

    def update_groups_from_teams(self, user, teams_response):
        teams_mapping_auto = getattr(settings, 'OPENID_LAUNCHPAD_TEAMS_MAPPING_AUTO', False)
        teams_mapping_auto_blacklist = getattr(settings, 'OPENID_LAUNCHPAD_TEAMS_MAPPING_AUTO_BLACKLIST', [])
        teams_mapping = getattr(settings, 'OPENID_LAUNCHPAD_TEAMS_MAPPING', {})
        if teams_mapping_auto:
            #ignore teams_mapping. use all django-groups
            teams_mapping = dict()
            all_groups = Group.objects.exclude(name__in=teams_mapping_auto_blacklist)
            for group in all_groups:
                teams_mapping[group.name] = group.name

        if len(teams_mapping) == 0:
            return

        current_groups = set(user.groups.filter(
                name__in=teams_mapping.values()))
        desired_groups = set(Group.objects.filter(
                name__in=[teams_mapping[lp_team]
                          for lp_team in teams_response.is_member
                          if lp_team in teams_mapping]))
        for group in current_groups - desired_groups:
            user.groups.remove(group)
        for group in desired_groups - current_groups:
            user.groups.add(group)

    def update_staff_status_from_teams(self, user, teams_response):
        if not hasattr(settings, 'OPENID_LAUNCHPAD_STAFF_TEAMS'):
            return

        staff_teams = getattr(settings, 'OPENID_LAUNCHPAD_STAFF_TEAMS', [])
        user.is_staff = False

        for lp_team in teams_response.is_member:
            if lp_team in staff_teams:
                user.is_staff = True
                break

        user.save()
<|MERGE_RESOLUTION|>--- conflicted
+++ resolved
@@ -45,19 +45,6 @@
     RequiredAttributeNotReturned,
 )
 
-<<<<<<< HEAD
-=======
-
-class IdentityAlreadyClaimed(Exception):
-    pass
-
-class StrictUsernameViolation(Exception):
-    pass
-
-class RequiredAttributeNotReturned(Exception):
-    pass
-
->>>>>>> ee6c5a83
 class OpenIDBackend:
     """A django.contrib.auth backend that authenticates the user based on
     an OpenID response."""
@@ -160,15 +147,12 @@
                     first_name=first_name, last_name=last_name)
 
     def _get_available_username(self, nickname, identity_url):
-<<<<<<< HEAD
         # If we're being strict about usernames, throw an error if we didn't
         # get one back from the provider
         if getattr(settings, 'OPENID_STRICT_USERNAMES', False):
             if nickname is None or nickname == '':
                 raise MissingUsernameViolation()
                 
-=======
->>>>>>> ee6c5a83
         # If we don't have a nickname, and we're not being strict, use a default
         nickname = nickname or 'openiduser'
 
@@ -203,13 +187,9 @@
 
         if getattr(settings, 'OPENID_STRICT_USERNAMES', False):
             if User.objects.filter(username__exact=nickname).count() > 0:
-<<<<<<< HEAD
-                raise DuplicateUsernameViolation("Duplicate username: %s" % nickname)
-=======
-                raise StrictUsernameViolation(
+                raise DuplicateUsernameViolation(
                     "The username (%s) with which you tried to log in is "
                     "already in use for a different account." % nickname)
->>>>>>> ee6c5a83
 
         # Pick a username for the user based on their nickname,
         # checking for conflicts.
