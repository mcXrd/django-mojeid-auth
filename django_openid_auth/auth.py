# django-openid-auth -  OpenID integration for django.contrib.auth
#
# Copyright (C) 2008-2010 Canonical Ltd.
#
# Redistribution and use in source and binary forms, with or without
# modification, are permitted provided that the following conditions
# are met:
#
# * Redistributions of source code must retain the above copyright
# notice, this list of conditions and the following disclaimer.
#
# * Redistributions in binary form must reproduce the above copyright
# notice, this list of conditions and the following disclaimer in the
# documentation and/or other materials provided with the distribution.
#
# THIS SOFTWARE IS PROVIDED BY THE COPYRIGHT HOLDERS AND CONTRIBUTORS
# "AS IS" AND ANY EXPRESS OR IMPLIED WARRANTIES, INCLUDING, BUT NOT
# LIMITED TO, THE IMPLIED WARRANTIES OF MERCHANTABILITY AND FITNESS
# FOR A PARTICULAR PURPOSE ARE DISCLAIMED. IN NO EVENT SHALL THE
# COPYRIGHT OWNER OR CONTRIBUTORS BE LIABLE FOR ANY DIRECT, INDIRECT,
# INCIDENTAL, SPECIAL, EXEMPLARY, OR CONSEQUENTIAL DAMAGES (INCLUDING,
# BUT NOT LIMITED TO, PROCUREMENT OF SUBSTITUTE GOODS OR SERVICES;
# LOSS OF USE, DATA, OR PROFITS; OR BUSINESS INTERRUPTION) HOWEVER
# CAUSED AND ON ANY THEORY OF LIABILITY, WHETHER IN CONTRACT, STRICT
# LIABILITY, OR TORT (INCLUDING NEGLIGENCE OR OTHERWISE) ARISING IN
# ANY WAY OUT OF THE USE OF THIS SOFTWARE, EVEN IF ADVISED OF THE
# POSSIBILITY OF SUCH DAMAGE.

"""Glue between OpenID and django.contrib.auth."""

__metaclass__ = type

from django.conf import settings
from django.contrib.auth.models import User, Group
from openid.consumer.consumer import SUCCESS
from openid.extensions import ax, sreg, pape

from django_openid_auth import teams
from django_openid_auth.models import UserOpenID
<<<<<<< HEAD
from django_openid_auth.exceptions import (
    IdentityAlreadyClaimed,
    DuplicateUsernameViolation,
    MissingUsernameViolation,
    MissingPhysicalMultiFactor,
)
    
=======


class IdentityAlreadyClaimed(Exception):
    pass

class StrictUsernameViolation(Exception):
    pass

class RequiredAttributeNotReturned(Exception):
    pass

>>>>>>> fe78850c
class OpenIDBackend:
    """A django.contrib.auth backend that authenticates the user based on
    an OpenID response."""

    def get_user(self, user_id):
        try:
            return User.objects.get(pk=user_id)
        except User.DoesNotExist:
            return None

    def authenticate(self, **kwargs):
        """Authenticate the user based on an OpenID response."""
        # Require that the OpenID response be passed in as a keyword
        # argument, to make sure we don't match the username/password
        # calling conventions of authenticate.

        openid_response = kwargs.get('openid_response')
        if openid_response is None:
            return None

        if openid_response.status != SUCCESS:
            return None

        user = None
        try:
            user_openid = UserOpenID.objects.get(
                claimed_id__exact=openid_response.identity_url)
        except UserOpenID.DoesNotExist:
            if getattr(settings, 'OPENID_CREATE_USERS', False):
                user = self.create_user_from_openid(openid_response)
        else:
            user = user_openid.user

        if user is None:
            return None

        if getattr(settings, 'OPENID_UPDATE_DETAILS_FROM_SREG', False):
            details = self._extract_user_details(openid_response)
            self.update_user_details(user, details, openid_response)

        if getattr(settings, 'OPENID_PHYSICAL_MULTIFACTOR_REQUIRED', False):
            pape_response = pape.Response.fromSuccessResponse(openid_response)
            if pape_response is None or \
               pape.AUTH_MULTI_FACTOR_PHYSICAL not in pape_response.auth_policies:
                raise MissingPhysicalMultiFactor()

        teams_response = teams.TeamsResponse.fromSuccessResponse(
            openid_response)
        if teams_response:
            self.update_groups_from_teams(user, teams_response)
            self.update_staff_status_from_teams(user, teams_response)

        return user

    def _extract_user_details(self, openid_response):
        email = fullname = first_name = last_name = nickname = None
        sreg_response = sreg.SRegResponse.fromSuccessResponse(openid_response)
        if sreg_response:
            email = sreg_response.get('email')
            fullname = sreg_response.get('fullname')
            nickname = sreg_response.get('nickname')
        # If any attributes are provided via Attribute Exchange, use
        # them in preference.
        fetch_response = ax.FetchResponse.fromSuccessResponse(openid_response)
        if fetch_response:
            # The myOpenID provider advertises AX support, but uses
            # attribute names from an obsolete draft of the
            # specification.  We check for them first so the common
            # names take precedence.
            email = fetch_response.getSingle(
                'http://schema.openid.net/contact/email', email)
            fullname = fetch_response.getSingle(
                'http://schema.openid.net/namePerson', fullname)
            nickname = fetch_response.getSingle(
                'http://schema.openid.net/namePerson/friendly', nickname)

            email = fetch_response.getSingle(
                'http://axschema.org/contact/email', email)
            fullname = fetch_response.getSingle(
                'http://axschema.org/namePerson', fullname)
            first_name = fetch_response.getSingle(
                'http://axschema.org/namePerson/first', first_name)
            last_name = fetch_response.getSingle(
                'http://axschema.org/namePerson/last', last_name)
            nickname = fetch_response.getSingle(
                'http://axschema.org/namePerson/friendly', nickname)

        if fullname and not (first_name or last_name):
            # Django wants to store first and last names separately,
            # so we do our best to split the full name.
            fullname = fullname.strip()
            split_names = fullname.rsplit(None, 1)
            if len(split_names) == 2:
                first_name, last_name = split_names
            else:
                first_name = u''
                last_name = fullname

        return dict(email=email, nickname=nickname,
                    first_name=first_name, last_name=last_name)

    def _get_available_username(self, nickname, identity_url):
<<<<<<< HEAD
        # If we're being strict about usernames, throw an error if we didn't
        # get one back from the provider
        if getattr(settings, 'OPENID_STRICT_USERNAMES', False):
            if nickname is None or nickname == '':
                raise MissingUsernameViolation()
                
=======
>>>>>>> fe78850c
        # If we don't have a nickname, and we're not being strict, use a default
        nickname = nickname or 'openiduser'

        # See if we already have this nickname assigned to a username
        try:
            user = User.objects.get(username__exact=nickname)
        except User.DoesNotExist:
            # No conflict, we can use this nickname
            return nickname

        # Check if we already have nickname+i for this identity_url
        try:
            user_openid = UserOpenID.objects.get(
                claimed_id__exact=identity_url,
                user__username__startswith=nickname)
            # No exception means we have an existing user for this identity
            # that starts with this nickname, so it's possible we've had to
            # assign them to nickname+i already.
            oid_username = user_openid.user.username
            if len(oid_username) > len(nickname):
                try:
                    # check that it ends with a number
                    int(oid_username[len(nickname):])
                    return oid_username
                except ValueError:
                    # username starts with nickname, but isn't nickname+#
                    pass
        except UserOpenID.DoesNotExist:
            # No user associated with this identity_url
            pass


        if getattr(settings, 'OPENID_STRICT_USERNAMES', False):
            if User.objects.filter(username__exact=nickname).count() > 0:
<<<<<<< HEAD
                raise DuplicateUsernameViolation("Duplicate username: %s" % nickname)
=======
                raise StrictUsernameViolation(
                    "The username (%s) with which you tried to log in is "
                    "already in use for a different account." % nickname)
>>>>>>> fe78850c

        # Pick a username for the user based on their nickname,
        # checking for conflicts.
        i = 1
        while True:
            username = nickname
            if i > 1:
                username += str(i)
            try:
                user = User.objects.get(username__exact=username)
            except User.DoesNotExist:
                break
            i += 1
        return username

    def create_user_from_openid(self, openid_response):
        details = self._extract_user_details(openid_response)
        required_attrs = getattr(settings, 'OPENID_SREG_REQUIRED_FIELDS', [])
        if getattr(settings, 'OPENID_STRICT_USERNAMES', False):
            required_attrs.append('nickname')

        for required_attr in required_attrs:
            if required_attr not in details or not details[required_attr]:
                raise RequiredAttributeNotReturned(
                    "An attribute required for logging in was not "
                    "returned ({0}).".format(required_attr))

        nickname = details['nickname'] or 'openiduser'
        email = details['email'] or ''

        username = self._get_available_username(details['nickname'], openid_response.identity_url)

        user = User.objects.create_user(username, email, password=None)
        self.associate_openid(user, openid_response)
        self.update_user_details(user, details, openid_response)

        return user

    def associate_openid(self, user, openid_response):
        """Associate an OpenID with a user account."""
        # Check to see if this OpenID has already been claimed.
        try:
            user_openid = UserOpenID.objects.get(
                claimed_id__exact=openid_response.identity_url)
        except UserOpenID.DoesNotExist:
            user_openid = UserOpenID(
                user=user,
                claimed_id=openid_response.identity_url,
                display_id=openid_response.endpoint.getDisplayIdentifier())
            user_openid.save()
        else:
            if user_openid.user != user:
                raise IdentityAlreadyClaimed(
                    "The identity %s has already been claimed"
                    % openid_response.identity_url)

        return user_openid

    def update_user_details(self, user, details, openid_response):
        updated = False
        if details['first_name']:
            user.first_name = details['first_name'][:30]
            updated = True
        if details['last_name']:
            user.last_name = details['last_name'][:30]
            updated = True
        if details['email']:
            user.email = details['email']
            updated = True
        if getattr(settings, 'OPENID_FOLLOW_RENAMES', False):
            user.username = self._get_available_username(details['nickname'], openid_response.identity_url)
            updated = True

        if updated:
            user.save()

    def update_groups_from_teams(self, user, teams_response):
        teams_mapping_auto = getattr(settings, 'OPENID_LAUNCHPAD_TEAMS_MAPPING_AUTO', False)
        teams_mapping_auto_blacklist = getattr(settings, 'OPENID_LAUNCHPAD_TEAMS_MAPPING_AUTO_BLACKLIST', [])
        teams_mapping = getattr(settings, 'OPENID_LAUNCHPAD_TEAMS_MAPPING', {})
        if teams_mapping_auto:
            #ignore teams_mapping. use all django-groups
            teams_mapping = dict()
            all_groups = Group.objects.exclude(name__in=teams_mapping_auto_blacklist)
            for group in all_groups:
                teams_mapping[group.name] = group.name

        if len(teams_mapping) == 0:
            return

        current_groups = set(user.groups.filter(
                name__in=teams_mapping.values()))
        desired_groups = set(Group.objects.filter(
                name__in=[teams_mapping[lp_team]
                          for lp_team in teams_response.is_member
                          if lp_team in teams_mapping]))
        for group in current_groups - desired_groups:
            user.groups.remove(group)
        for group in desired_groups - current_groups:
            user.groups.add(group)

    def update_staff_status_from_teams(self, user, teams_response):
        if not hasattr(settings, 'OPENID_LAUNCHPAD_STAFF_TEAMS'):
            return

        staff_teams = getattr(settings, 'OPENID_LAUNCHPAD_STAFF_TEAMS', [])
        user.is_staff = False

        for lp_team in teams_response.is_member:
            if lp_team in staff_teams:
                user.is_staff = True
                break

        user.save()
<|MERGE_RESOLUTION|>--- conflicted
+++ resolved
@@ -37,27 +37,14 @@
 
 from django_openid_auth import teams
 from django_openid_auth.models import UserOpenID
-<<<<<<< HEAD
 from django_openid_auth.exceptions import (
     IdentityAlreadyClaimed,
     DuplicateUsernameViolation,
     MissingUsernameViolation,
     MissingPhysicalMultiFactor,
+    RequiredAttributeNotReturned,
 )
-    
-=======
-
-
-class IdentityAlreadyClaimed(Exception):
-    pass
-
-class StrictUsernameViolation(Exception):
-    pass
-
-class RequiredAttributeNotReturned(Exception):
-    pass
-
->>>>>>> fe78850c
+
 class OpenIDBackend:
     """A django.contrib.auth backend that authenticates the user based on
     an OpenID response."""
@@ -160,15 +147,12 @@
                     first_name=first_name, last_name=last_name)
 
     def _get_available_username(self, nickname, identity_url):
-<<<<<<< HEAD
         # If we're being strict about usernames, throw an error if we didn't
         # get one back from the provider
         if getattr(settings, 'OPENID_STRICT_USERNAMES', False):
             if nickname is None or nickname == '':
                 raise MissingUsernameViolation()
                 
-=======
->>>>>>> fe78850c
         # If we don't have a nickname, and we're not being strict, use a default
         nickname = nickname or 'openiduser'
 
@@ -203,13 +187,7 @@
 
         if getattr(settings, 'OPENID_STRICT_USERNAMES', False):
             if User.objects.filter(username__exact=nickname).count() > 0:
-<<<<<<< HEAD
                 raise DuplicateUsernameViolation("Duplicate username: %s" % nickname)
-=======
-                raise StrictUsernameViolation(
-                    "The username (%s) with which you tried to log in is "
-                    "already in use for a different account." % nickname)
->>>>>>> fe78850c
 
         # Pick a username for the user based on their nickname,
         # checking for conflicts.
