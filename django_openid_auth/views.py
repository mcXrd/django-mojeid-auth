# django-openid-auth -  OpenID integration for django.contrib.auth
#
# Copyright (C) 2007 Simon Willison
# Copyright (C) 2008-2009 Canonical Ltd.
#
# Redistribution and use in source and binary forms, with or without
# modification, are permitted provided that the following conditions
# are met:
#
# * Redistributions of source code must retain the above copyright
# notice, this list of conditions and the following disclaimer.
#
# * Redistributions in binary form must reproduce the above copyright
# notice, this list of conditions and the following disclaimer in the
# documentation and/or other materials provided with the distribution.
#
# THIS SOFTWARE IS PROVIDED BY THE COPYRIGHT HOLDERS AND CONTRIBUTORS
# "AS IS" AND ANY EXPRESS OR IMPLIED WARRANTIES, INCLUDING, BUT NOT
# LIMITED TO, THE IMPLIED WARRANTIES OF MERCHANTABILITY AND FITNESS
# FOR A PARTICULAR PURPOSE ARE DISCLAIMED. IN NO EVENT SHALL THE
# COPYRIGHT OWNER OR CONTRIBUTORS BE LIABLE FOR ANY DIRECT, INDIRECT,
# INCIDENTAL, SPECIAL, EXEMPLARY, OR CONSEQUENTIAL DAMAGES (INCLUDING,
# BUT NOT LIMITED TO, PROCUREMENT OF SUBSTITUTE GOODS OR SERVICES;
# LOSS OF USE, DATA, OR PROFITS; OR BUSINESS INTERRUPTION) HOWEVER
# CAUSED AND ON ANY THEORY OF LIABILITY, WHETHER IN CONTRACT, STRICT
# LIABILITY, OR TORT (INCLUDING NEGLIGENCE OR OTHERWISE) ARISING IN
# ANY WAY OUT OF THE USE OF THIS SOFTWARE, EVEN IF ADVISED OF THE
# POSSIBILITY OF SUCH DAMAGE.

import re
import urllib
from urlparse import urlsplit

from django.conf import settings
from django.contrib.auth import (
    REDIRECT_FIELD_NAME, authenticate, login as auth_login)
from django.contrib.auth.models import Group
from django.core.urlresolvers import reverse
from django.http import HttpResponse, HttpResponseRedirect
from django.shortcuts import render_to_response
from django.template import RequestContext
from django.template.loader import render_to_string
<<<<<<< HEAD
from django.views.decorators.csrf import csrf_exempt
=======
from django.utils.functional import curry
>>>>>>> c164b5b0

from openid.consumer.consumer import (
    Consumer, SUCCESS, CANCEL, FAILURE)
from openid.consumer.discover import DiscoveryFailure
from openid.extensions import sreg, ax

from django_openid_auth import teams
from django_openid_auth.forms import OpenIDLoginForm
from django_openid_auth.store import DjangoOpenIDStore


next_url_re = re.compile('^/[-\w/]+$')

def is_valid_next_url(next):
    # When we allow this:
    #   /openid/?next=/welcome/
    # For security reasons we want to restrict the next= bit to being a local 
    # path, not a complete URL.
    return bool(next_url_re.match(next))


def sanitise_redirect_url(redirect_to):
    """Sanitise the redirection URL."""
    # Light security check -- make sure redirect_to isn't garbage.
    is_valid = True
    if not redirect_to or ' ' in redirect_to:
        is_valid = False
    elif '//' in redirect_to:
        # Allow the redirect URL to be external if it's a permitted domain
        allowed_domains = getattr(settings, 
            "ALLOWED_EXTERNAL_OPENID_REDIRECT_DOMAINS", [])
        s, netloc, p, q, f = urlsplit(redirect_to)
        # allow it if netloc is blank or if the domain is allowed
        if netloc:
            # a domain was specified. Is it an allowed domain?
            if netloc.find(":") != -1:
                netloc, _ = netloc.split(":", 1)
            if netloc not in allowed_domains:
                is_valid = False

    # If the return_to URL is not valid, use the default.
    if not is_valid:
        redirect_to = settings.LOGIN_REDIRECT_URL

    return redirect_to


def make_consumer(request):
    """Create an OpenID Consumer object for the given Django request."""
    # Give the OpenID library its own space in the session object.
    session = request.session.setdefault('OPENID', {})
    store = DjangoOpenIDStore()
    return Consumer(session, store)


def render_openid_request(request, openid_request, return_to, trust_root=None):
    """Render an OpenID authentication request."""
    if trust_root is None:
        trust_root = getattr(settings, 'OPENID_TRUST_ROOT',
                             request.build_absolute_uri('/'))

    if openid_request.shouldSendRedirect():
        redirect_url = openid_request.redirectURL(
            trust_root, return_to)
        return HttpResponseRedirect(redirect_url)
    else:
        form_html = openid_request.htmlMarkup(
            trust_root, return_to, form_tag_attrs={'id': 'openid_message'})
        return HttpResponse(form_html, content_type='text/html;charset=UTF-8')


def default_render_failure(request, message, status=403,
                           template_name='openid/failure.html'):
    """Render an error page to the user."""
    data = render_to_string(
        template_name, dict(message=message),
        context_instance=RequestContext(request))
    return HttpResponse(data, status=status)


def parse_openid_response(request):
    """Parse an OpenID response from a Django request."""
    # Short cut if there is no request parameters.
    #if len(request.REQUEST) == 0:
    #    return None

    current_url = request.build_absolute_uri()

    consumer = make_consumer(request)
    return consumer.complete(dict(request.REQUEST.items()), current_url)


def login_begin(request, template_name='openid/login.html',
                login_complete='openid-complete', form=OpenIDLoginForm,
                render_failure=default_render_failure,
                redirect_field_name=REDIRECT_FIELD_NAME):
    """Begin an OpenID login request, possibly asking for an identity URL."""
    redirect_to = request.REQUEST.get(redirect_field_name, '')

    # Get the OpenID URL to try.  First see if we've been configured
    # to use a fixed server URL.
    openid_url = getattr(settings, 'OPENID_SSO_SERVER_URL', None)

    if openid_url is None:
        if request.POST:
            login_form = form(data=request.POST)
            if login_form.is_valid():
                openid_url = login_form.cleaned_data['openid_identifier']
        else:
            login_form = form()

        # Invalid or no form data:
        if openid_url is None:
            return render_to_response(template_name, {
                    'form': login_form,
                    redirect_field_name: redirect_to
                    }, context_instance=RequestContext(request))

    error = None
    consumer = make_consumer(request)
    try:
        openid_request = consumer.begin(openid_url)
    except DiscoveryFailure, exc:
        return render_failure(
            request, "OpenID discovery error: %s" % (str(exc),), status=500)

    # Request some user details.  If the provider advertises support
    # for attribute exchange, use that.
    if openid_request.endpoint.supportsType(ax.AXMessage.ns_uri):
        fetch_request = ax.FetchRequest()
        # We mark all the attributes as required, since Google ignores
        # optional attributes.  We request both the full name and
        # first/last components since some providers offer one but not
        # the other.
        for (attr, alias) in [
            ('http://axschema.org/contact/email', 'email'),
            ('http://axschema.org/namePerson', 'fullname'),
            ('http://axschema.org/namePerson/first', 'firstname'),
            ('http://axschema.org/namePerson/last', 'lastname'),
            ('http://axschema.org/namePerson/friendly', 'nickname'),
            # The myOpenID provider advertises AX support, but uses
            # attribute names from an obsolete draft of the
            # specification.  We request them for compatibility.
            ('http://schema.openid.net/contact/email', 'old_email'),
            ('http://schema.openid.net/namePerson', 'old_fullname'),
            ('http://schema.openid.net/namePerson/friendly', 'old_nickname')]:
            fetch_request.add(ax.AttrInfo(attr, alias=alias, required=True))
        openid_request.addExtension(fetch_request)
    else:
        openid_request.addExtension(
            sreg.SRegRequest(optional=['email', 'fullname', 'nickname']))

    # Request team info
    teams_mapping_auto = getattr(settings, 'OPENID_LAUNCHPAD_TEAMS_MAPPING_AUTO', False)
    teams_mapping_auto_blacklist = getattr(settings, 'OPENID_LAUNCHPAD_TEAMS_MAPPING_AUTO_BLACKLIST', [])
    launchpad_teams = getattr(settings, 'OPENID_LAUNCHPAD_TEAMS_MAPPING', {})
    if teams_mapping_auto:
        #ignore launchpad teams. use all django-groups
        launchpad_teams = dict()
        all_groups = Group.objects.exclude(name__in=teams_mapping_auto_blacklist)
        for group in all_groups:
            launchpad_teams[group.name] = group.name

    if launchpad_teams:
        openid_request.addExtension(teams.TeamsRequest(launchpad_teams.keys()))

    # Construct the request completion URL, including the page we
    # should redirect to.
    return_to = request.build_absolute_uri(reverse(login_complete))
    if redirect_to:
        if '?' in return_to:
            return_to += '&'
        else:
            return_to += '?'
        return_to += urllib.urlencode({redirect_field_name: redirect_to})

    return render_openid_request(request, openid_request, return_to)


<<<<<<< HEAD
@csrf_exempt
def login_complete(request, redirect_field_name=REDIRECT_FIELD_NAME):
=======
def login_complete(request, redirect_field_name=REDIRECT_FIELD_NAME,
                   render_failure=default_render_failure):
>>>>>>> c164b5b0
    redirect_to = request.REQUEST.get(redirect_field_name, '')
    render_failure = curry(render_failure, request)

    openid_response = parse_openid_response(request)
    if not openid_response:
        return render_failure('This is an OpenID relying party endpoint.')

    if openid_response.status == SUCCESS:
        user = authenticate(openid_response=openid_response)
        if user is not None:
            if user.is_active:
                auth_login(request, user)
                return HttpResponseRedirect(sanitise_redirect_url(redirect_to))
            else:
                return render_failure('Disabled account')
        else:
            return render_failure('Unknown user')
    elif openid_response.status == FAILURE:
        return render_failure('OpenID authentication failed: %s' %
            openid_response.message)
    elif openid_response.status == CANCEL:
        return render_failure('Authentication cancelled')
    else:
        assert False, (
            "Unknown OpenID response type: %r" % openid_response.status)


def logo(request):
    return HttpResponse(
        OPENID_LOGO_BASE_64.decode('base64'), mimetype='image/gif'
    )

# Logo from http://openid.net/login-bg.gif
# Embedded here for convenience; you should serve this as a static file
OPENID_LOGO_BASE_64 = """
R0lGODlhEAAQAMQAAO3t7eHh4srKyvz8/P5pDP9rENLS0v/28P/17tXV1dHEvPDw8M3Nzfn5+d3d
3f5jA97Syvnv6MfLzcfHx/1mCPx4Kc/S1Pf189C+tP+xgv/k1N3OxfHy9NLV1/39/f///yH5BAAA
AAAALAAAAAAQABAAAAVq4CeOZGme6KhlSDoexdO6H0IUR+otwUYRkMDCUwIYJhLFTyGZJACAwQcg
EAQ4kVuEE2AIGAOPQQAQwXCfS8KQGAwMjIYIUSi03B7iJ+AcnmclHg4TAh0QDzIpCw4WGBUZeikD
Fzk0lpcjIQA7
"""<|MERGE_RESOLUTION|>--- conflicted
+++ resolved
@@ -40,11 +40,7 @@
 from django.shortcuts import render_to_response
 from django.template import RequestContext
 from django.template.loader import render_to_string
-<<<<<<< HEAD
 from django.views.decorators.csrf import csrf_exempt
-=======
-from django.utils.functional import curry
->>>>>>> c164b5b0
 
 from openid.consumer.consumer import (
     Consumer, SUCCESS, CANCEL, FAILURE)
@@ -138,7 +134,8 @@
 
 
 def login_begin(request, template_name='openid/login.html',
-                login_complete='openid-complete', form=OpenIDLoginForm,
+                login_complete_view='openid-complete',
+                form_class=OpenIDLoginForm,
                 render_failure=default_render_failure,
                 redirect_field_name=REDIRECT_FIELD_NAME):
     """Begin an OpenID login request, possibly asking for an identity URL."""
@@ -150,11 +147,11 @@
 
     if openid_url is None:
         if request.POST:
-            login_form = form(data=request.POST)
+            login_form = form_class(data=request.POST)
             if login_form.is_valid():
                 openid_url = login_form.cleaned_data['openid_identifier']
         else:
-            login_form = form()
+            login_form = form_class()
 
         # Invalid or no form data:
         if openid_url is None:
@@ -213,7 +210,7 @@
 
     # Construct the request completion URL, including the page we
     # should redirect to.
-    return_to = request.build_absolute_uri(reverse(login_complete))
+    return_to = request.build_absolute_uri(reverse(login_complete_view))
     if redirect_to:
         if '?' in return_to:
             return_to += '&'
@@ -224,19 +221,15 @@
     return render_openid_request(request, openid_request, return_to)
 
 
-<<<<<<< HEAD
 @csrf_exempt
-def login_complete(request, redirect_field_name=REDIRECT_FIELD_NAME):
-=======
 def login_complete(request, redirect_field_name=REDIRECT_FIELD_NAME,
                    render_failure=default_render_failure):
->>>>>>> c164b5b0
     redirect_to = request.REQUEST.get(redirect_field_name, '')
-    render_failure = curry(render_failure, request)
 
     openid_response = parse_openid_response(request)
     if not openid_response:
-        return render_failure('This is an OpenID relying party endpoint.')
+        return render_failure(
+            request, 'This is an OpenID relying party endpoint.')
 
     if openid_response.status == SUCCESS:
         user = authenticate(openid_response=openid_response)
@@ -245,14 +238,15 @@
                 auth_login(request, user)
                 return HttpResponseRedirect(sanitise_redirect_url(redirect_to))
             else:
-                return render_failure('Disabled account')
+                return render_failure(request, 'Disabled account')
         else:
-            return render_failure('Unknown user')
+            return render_failure(request, 'Unknown user')
     elif openid_response.status == FAILURE:
-        return render_failure('OpenID authentication failed: %s' %
+        return render_failure(
+            request, 'OpenID authentication failed: %s' %
             openid_response.message)
     elif openid_response.status == CANCEL:
-        return render_failure('Authentication cancelled')
+        return render_failure(request, 'Authentication cancelled')
     else:
         assert False, (
             "Unknown OpenID response type: %r" % openid_response.status)
