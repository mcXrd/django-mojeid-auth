# django-openid-auth -  OpenID integration for django.contrib.auth
#
# Copyright (C) 2007 Simon Willison
# Copyright (C) 2008-2010 Canonical Ltd.
#
# Redistribution and use in source and binary forms, with or without
# modification, are permitted provided that the following conditions
# are met:
#
# * Redistributions of source code must retain the above copyright
# notice, this list of conditions and the following disclaimer.
#
# * Redistributions in binary form must reproduce the above copyright
# notice, this list of conditions and the following disclaimer in the
# documentation and/or other materials provided with the distribution.
#
# THIS SOFTWARE IS PROVIDED BY THE COPYRIGHT HOLDERS AND CONTRIBUTORS
# "AS IS" AND ANY EXPRESS OR IMPLIED WARRANTIES, INCLUDING, BUT NOT
# LIMITED TO, THE IMPLIED WARRANTIES OF MERCHANTABILITY AND FITNESS
# FOR A PARTICULAR PURPOSE ARE DISCLAIMED. IN NO EVENT SHALL THE
# COPYRIGHT OWNER OR CONTRIBUTORS BE LIABLE FOR ANY DIRECT, INDIRECT,
# INCIDENTAL, SPECIAL, EXEMPLARY, OR CONSEQUENTIAL DAMAGES (INCLUDING,
# BUT NOT LIMITED TO, PROCUREMENT OF SUBSTITUTE GOODS OR SERVICES;
# LOSS OF USE, DATA, OR PROFITS; OR BUSINESS INTERRUPTION) HOWEVER
# CAUSED AND ON ANY THEORY OF LIABILITY, WHETHER IN CONTRACT, STRICT
# LIABILITY, OR TORT (INCLUDING NEGLIGENCE OR OTHERWISE) ARISING IN
# ANY WAY OUT OF THE USE OF THIS SOFTWARE, EVEN IF ADVISED OF THE
# POSSIBILITY OF SUCH DAMAGE.

import re
import urllib
from urlparse import urlsplit

from django.conf import settings
from django.contrib.auth import (
    REDIRECT_FIELD_NAME, authenticate, login as auth_login)
from django.contrib.auth.models import Group
from django.core.urlresolvers import reverse
from django.http import HttpResponse, HttpResponseRedirect
from django.shortcuts import render_to_response
from django.template import RequestContext
from django.template.loader import render_to_string
try:
    from django.views.decorators.csrf import csrf_exempt
except ImportError:
    from django.contrib.csrf.middleware import csrf_exempt

from openid.consumer.consumer import (
    Consumer, SUCCESS, CANCEL, FAILURE)
from openid.consumer.discover import DiscoveryFailure
from openid.extensions import sreg, ax, pape

from django_openid_auth import teams
from django_openid_auth.auth import (
    RequiredAttributeNotReturned,
    StrictUsernameViolation,
    )
from django_openid_auth.forms import OpenIDLoginForm
from django_openid_auth.models import UserOpenID
from django_openid_auth.signals import openid_login_complete
from django_openid_auth.store import DjangoOpenIDStore


next_url_re = re.compile('^/[-\w/]+$')

def is_valid_next_url(next):
    # When we allow this:
    #   /openid/?next=/welcome/
    # For security reasons we want to restrict the next= bit to being a local
    # path, not a complete URL.
    return bool(next_url_re.match(next))


def sanitise_redirect_url(redirect_to):
    """Sanitise the redirection URL."""
    # Light security check -- make sure redirect_to isn't garbage.
    is_valid = True
    if not redirect_to or ' ' in redirect_to:
        is_valid = False
    elif '//' in redirect_to:
        # Allow the redirect URL to be external if it's a permitted domain
        allowed_domains = getattr(settings,
            "ALLOWED_EXTERNAL_OPENID_REDIRECT_DOMAINS", [])
        s, netloc, p, q, f = urlsplit(redirect_to)
        # allow it if netloc is blank or if the domain is allowed
        if netloc:
            # a domain was specified. Is it an allowed domain?
            if netloc.find(":") != -1:
                netloc, _ = netloc.split(":", 1)
            if netloc not in allowed_domains:
                is_valid = False

    # If the return_to URL is not valid, use the default.
    if not is_valid:
        redirect_to = settings.LOGIN_REDIRECT_URL

    return redirect_to


def make_consumer(request):
    """Create an OpenID Consumer object for the given Django request."""
    # Give the OpenID library its own space in the session object.
    session = request.session.setdefault('OPENID', {})
    store = DjangoOpenIDStore()
    return Consumer(session, store)


def render_openid_request(request, openid_request, return_to, trust_root=None):
    """Render an OpenID authentication request."""
    if trust_root is None:
        trust_root = getattr(settings, 'OPENID_TRUST_ROOT',
                             request.build_absolute_uri('/'))

    if openid_request.shouldSendRedirect():
        redirect_url = openid_request.redirectURL(
            trust_root, return_to)
        return HttpResponseRedirect(redirect_url)
    else:
        form_html = openid_request.htmlMarkup(
            trust_root, return_to, form_tag_attrs={'id': 'openid_message'})
        return HttpResponse(form_html, content_type='text/html;charset=UTF-8')


def default_render_failure(request, message, status=403,
                           template_name='openid/failure.html'):
    """Render an error page to the user."""
    data = render_to_string(
        template_name, dict(message=message),
        context_instance=RequestContext(request))
    return HttpResponse(data, status=status)


def parse_openid_response(request):
    """Parse an OpenID response from a Django request."""
    # Short cut if there is no request parameters.
    #if len(request.REQUEST) == 0:
    #    return None

    current_url = request.build_absolute_uri()

    consumer = make_consumer(request)
    return consumer.complete(dict(request.REQUEST.items()), current_url)


def login_begin(request, template_name='openid/login.html',
                login_complete_view='openid-complete',
                form_class=OpenIDLoginForm,
                render_failure=default_render_failure,
                redirect_field_name=REDIRECT_FIELD_NAME):
    """Begin an OpenID login request, possibly asking for an identity URL."""
    redirect_to = request.REQUEST.get(redirect_field_name, '')

    # Get the OpenID URL to try.  First see if we've been configured
    # to use a fixed server URL.
    openid_url = getattr(settings, 'OPENID_SSO_SERVER_URL', None)

    if openid_url is None:
        if request.POST:
            login_form = form_class(data=request.POST)
            if login_form.is_valid():
                openid_url = login_form.cleaned_data['openid_identifier']
        else:
            login_form = form_class()

        # Invalid or no form data:
        if openid_url is None:
            return render_to_response(template_name, {
                    'form': login_form,
                    redirect_field_name: redirect_to
                    }, context_instance=RequestContext(request))

    error = None
    consumer = make_consumer(request)
    try:
        openid_request = consumer.begin(openid_url)
    except DiscoveryFailure, exc:
        return render_failure(
            request, "OpenID discovery error: %s" % (str(exc),), status=500)

    # Request some user details.  If the provider advertises support
    # for attribute exchange, use that.
    if openid_request.endpoint.supportsType(ax.AXMessage.ns_uri):
        fetch_request = ax.FetchRequest()
        # We mark all the attributes as required, since Google ignores
        # optional attributes.  We request both the full name and
        # first/last components since some providers offer one but not
        # the other.
        for (attr, alias) in [
            ('http://axschema.org/contact/email', 'email'),
            ('http://axschema.org/namePerson', 'fullname'),
            ('http://axschema.org/namePerson/first', 'firstname'),
            ('http://axschema.org/namePerson/last', 'lastname'),
            ('http://axschema.org/namePerson/friendly', 'nickname'),
            # The myOpenID provider advertises AX support, but uses
            # attribute names from an obsolete draft of the
            # specification.  We request them for compatibility.
            ('http://schema.openid.net/contact/email', 'old_email'),
            ('http://schema.openid.net/namePerson', 'old_fullname'),
            ('http://schema.openid.net/namePerson/friendly', 'old_nickname')]:
            fetch_request.add(ax.AttrInfo(attr, alias=alias, required=True))
        openid_request.addExtension(fetch_request)
    else:
        sreg_required_fields = []
        sreg_required_fields.extend(
            getattr(settings, 'OPENID_SREG_REQUIRED_FIELDS', []))
        sreg_optional_fields = ['email', 'fullname', 'nickname']
        sreg_optional_fields.extend(
            getattr(settings, 'OPENID_SREG_EXTRA_FIELDS', []))
        sreg_optional_fields = [
            field for field in sreg_optional_fields if (
                not field in sreg_required_fields)]
        openid_request.addExtension(
<<<<<<< HEAD
            sreg.SRegRequest(optional=sreg_optional_fields))
            
    if getattr(settings, 'OPENID_PHYSICAL_MULTIFACTOR_REQUIRED', False):
        preferred_auth = [
            pape.AUTH_MULTI_FACTOR_PHYSICAL,
        ]
        pape_request = pape.Request(preferred_auth_policies=preferred_auth)
        openid_request.addExtension(pape_request)

=======
            sreg.SRegRequest(optional=sreg_optional_fields,
                required=sreg_required_fields))
>>>>>>> fe78850c

    # Request team info
    teams_mapping_auto = getattr(settings, 'OPENID_LAUNCHPAD_TEAMS_MAPPING_AUTO', False)
    teams_mapping_auto_blacklist = getattr(settings, 'OPENID_LAUNCHPAD_TEAMS_MAPPING_AUTO_BLACKLIST', [])
    launchpad_teams = getattr(settings, 'OPENID_LAUNCHPAD_TEAMS_MAPPING', {})
    if teams_mapping_auto:
        #ignore launchpad teams. use all django-groups
        launchpad_teams = dict()
        all_groups = Group.objects.exclude(name__in=teams_mapping_auto_blacklist)
        for group in all_groups:
            launchpad_teams[group.name] = group.name

    if launchpad_teams:
        openid_request.addExtension(teams.TeamsRequest(launchpad_teams.keys()))

    # Construct the request completion URL, including the page we
    # should redirect to.
    return_to = request.build_absolute_uri(reverse(login_complete_view))
    if redirect_to:
        if '?' in return_to:
            return_to += '&'
        else:
            return_to += '?'
        return_to += urllib.urlencode({redirect_field_name: redirect_to})

    return render_openid_request(request, openid_request, return_to)


@csrf_exempt
def login_complete(request, redirect_field_name=REDIRECT_FIELD_NAME,
                   render_failure=default_render_failure):
    redirect_to = request.REQUEST.get(redirect_field_name, '')

    openid_response = parse_openid_response(request)
    if not openid_response:
        return render_failure(
            request, 'This is an OpenID relying party endpoint.')

    if openid_response.status == SUCCESS:
        try:
            user = authenticate(openid_response=openid_response)
        except (StrictUsernameViolation, RequiredAttributeNotReturned), e:
            return render_failure(request, e)

        if user is not None:
            if user.is_active:
                auth_login(request, user)
                response = HttpResponseRedirect(sanitise_redirect_url(redirect_to))

                # Notify any listeners that we successfully logged in.
                openid_login_complete.send(sender=UserOpenID, request=request,
                    openid_response=openid_response)

                return response
            else:
                return render_failure(request, 'Disabled account')
        else:
            return render_failure(request, 'Unknown user')
    elif openid_response.status == FAILURE:
        return render_failure(
            request, 'OpenID authentication failed: %s' %
            openid_response.message)
    elif openid_response.status == CANCEL:
        return render_failure(request, 'Authentication cancelled')
    else:
        assert False, (
            "Unknown OpenID response type: %r" % openid_response.status)


def logo(request):
    return HttpResponse(
        OPENID_LOGO_BASE_64.decode('base64'), mimetype='image/gif'
    )

# Logo from http://openid.net/login-bg.gif
# Embedded here for convenience; you should serve this as a static file
OPENID_LOGO_BASE_64 = """
R0lGODlhEAAQAMQAAO3t7eHh4srKyvz8/P5pDP9rENLS0v/28P/17tXV1dHEvPDw8M3Nzfn5+d3d
3f5jA97Syvnv6MfLzcfHx/1mCPx4Kc/S1Pf189C+tP+xgv/k1N3OxfHy9NLV1/39/f///yH5BAAA
AAAALAAAAAAQABAAAAVq4CeOZGme6KhlSDoexdO6H0IUR+otwUYRkMDCUwIYJhLFTyGZJACAwQcg
EAQ4kVuEE2AIGAOPQQAQwXCfS8KQGAwMjIYIUSi03B7iJ+AcnmclHg4TAh0QDzIpCw4WGBUZeikD
Fzk0lpcjIQA7
"""<|MERGE_RESOLUTION|>--- conflicted
+++ resolved
@@ -210,8 +210,8 @@
             field for field in sreg_optional_fields if (
                 not field in sreg_required_fields)]
         openid_request.addExtension(
-<<<<<<< HEAD
-            sreg.SRegRequest(optional=sreg_optional_fields))
+            sreg.SRegRequest(optional=sreg_optional_fields,
+                required=sreg_required_fields))
             
     if getattr(settings, 'OPENID_PHYSICAL_MULTIFACTOR_REQUIRED', False):
         preferred_auth = [
@@ -220,10 +220,6 @@
         pape_request = pape.Request(preferred_auth_policies=preferred_auth)
         openid_request.addExtension(pape_request)
 
-=======
-            sreg.SRegRequest(optional=sreg_optional_fields,
-                required=sreg_required_fields))
->>>>>>> fe78850c
 
     # Request team info
     teams_mapping_auto = getattr(settings, 'OPENID_LAUNCHPAD_TEAMS_MAPPING_AUTO', False)
