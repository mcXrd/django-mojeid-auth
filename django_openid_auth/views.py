--- conflicted
+++ resolved
@@ -51,15 +51,14 @@
 from openid.extensions import sreg, ax, pape
 
 from django_openid_auth import teams
-from django_openid_auth.auth import (
-    RequiredAttributeNotReturned,
-    StrictUsernameViolation,
-    )
 from django_openid_auth.forms import OpenIDLoginForm
 from django_openid_auth.models import UserOpenID
 from django_openid_auth.signals import openid_login_complete
 from django_openid_auth.store import DjangoOpenIDStore
-from django_openid_auth.exceptions import DjangoOpenIDException
+from django_openid_auth.exceptions import (
+    RequiredAttributeNotReturned,
+    DjangoOpenIDException,
+)
 
 
 next_url_re = re.compile('^/[-\w/]+$')
@@ -213,8 +212,8 @@
             field for field in sreg_optional_fields if (
                 not field in sreg_required_fields)]
         openid_request.addExtension(
-<<<<<<< HEAD
-            sreg.SRegRequest(optional=sreg_optional_fields))
+            sreg.SRegRequest(optional=sreg_optional_fields,
+                required=sreg_required_fields))
             
     if getattr(settings, 'OPENID_PHYSICAL_MULTIFACTOR_REQUIRED', False):
         preferred_auth = [
@@ -222,11 +221,6 @@
         ]
         pape_request = pape.Request(preferred_auth_policies=preferred_auth)
         openid_request.addExtension(pape_request)
-
-=======
-            sreg.SRegRequest(optional=sreg_optional_fields,
-                required=sreg_required_fields))
->>>>>>> fe78850c
 
     # Request team info
     teams_mapping_auto = getattr(settings, 'OPENID_LAUNCHPAD_TEAMS_MAPPING_AUTO', False)
@@ -271,15 +265,9 @@
     if openid_response.status == SUCCESS:
         try:
             user = authenticate(openid_response=openid_response)
-<<<<<<< HEAD
         except DjangoOpenIDException, e:
-            return render_failure(request, "Login Failed", exception=e)
+            return render_failure(request, e.message, exception=e)
             
-=======
-        except (StrictUsernameViolation, RequiredAttributeNotReturned), e:
-            return render_failure(request, e)
-
->>>>>>> fe78850c
         if user is not None:
             if user.is_active:
                 auth_login(request, user)
