# django-openid-auth -  OpenID integration for django.contrib.auth
#
# Copyright (C) 2009-2010 Canonical Ltd.
#
# Redistribution and use in source and binary forms, with or without
# modification, are permitted provided that the following conditions
# are met:
#
# * Redistributions of source code must retain the above copyright
# notice, this list of conditions and the following disclaimer.
#
# * Redistributions in binary form must reproduce the above copyright
# notice, this list of conditions and the following disclaimer in the
# documentation and/or other materials provided with the distribution.
#
# THIS SOFTWARE IS PROVIDED BY THE COPYRIGHT HOLDERS AND CONTRIBUTORS
# "AS IS" AND ANY EXPRESS OR IMPLIED WARRANTIES, INCLUDING, BUT NOT
# LIMITED TO, THE IMPLIED WARRANTIES OF MERCHANTABILITY AND FITNESS
# FOR A PARTICULAR PURPOSE ARE DISCLAIMED. IN NO EVENT SHALL THE
# COPYRIGHT OWNER OR CONTRIBUTORS BE LIABLE FOR ANY DIRECT, INDIRECT,
# INCIDENTAL, SPECIAL, EXEMPLARY, OR CONSEQUENTIAL DAMAGES (INCLUDING,
# BUT NOT LIMITED TO, PROCUREMENT OF SUBSTITUTE GOODS OR SERVICES;
# LOSS OF USE, DATA, OR PROFITS; OR BUSINESS INTERRUPTION) HOWEVER
# CAUSED AND ON ANY THEORY OF LIABILITY, WHETHER IN CONTRACT, STRICT
# LIABILITY, OR TORT (INCLUDING NEGLIGENCE OR OTHERWISE) ARISING IN
# ANY WAY OUT OF THE USE OF THIS SOFTWARE, EVEN IF ADVISED OF THE
# POSSIBILITY OF SUCH DAMAGE.

import cgi
import unittest

from django.conf import settings
from django.contrib.auth.models import User, Group
from django.http import HttpRequest
from django.test import TestCase
from openid.consumer.consumer import SuccessResponse
from openid.extensions import ax, sreg
from openid.fetchers import (
    HTTPFetcher, HTTPFetchingError, HTTPResponse, setDefaultFetcher)
from openid.oidutil import importElementTree
from openid.server.server import BROWSER_REQUEST_MODES, ENCODE_URL, Server
from openid.store.memstore import MemoryStore

from django_openid_auth import teams
from django_openid_auth.models import UserOpenID
from django_openid_auth.views import sanitise_redirect_url
from django_openid_auth.signals import openid_login_complete


ET = importElementTree()


class StubOpenIDProvider(HTTPFetcher):

    def __init__(self, base_url):
        self.store = MemoryStore()
        self.identity_url = base_url + 'identity'
        self.localid_url = base_url + 'localid'
        self.endpoint_url = base_url + 'endpoint'
        self.server = Server(self.store, self.endpoint_url)
        self.last_request = None
        self.type_uris = ['http://specs.openid.net/auth/2.0/signon']

    def fetch(self, url, body=None, headers=None):
        if url == self.identity_url:
            # Serve an XRDS document directly, pointing at our endpoint.
            type_uris = ['<Type>%s</Type>' % uri for uri in self.type_uris]
            return HTTPResponse(
                url, 200, {'content-type': 'application/xrds+xml'}, """\
<?xml version="1.0"?>
<xrds:XRDS
    xmlns="xri://$xrd*($v*2.0)"
    xmlns:xrds="xri://$xrds">
  <XRD>
    <Service priority="0">
      %s
      <URI>%s</URI>
      <LocalID>%s</LocalID>
    </Service>
  </XRD>
</xrds:XRDS>
""" % ('\n'.join(type_uris), self.endpoint_url, self.localid_url))
        elif url.startswith(self.endpoint_url):
            # Gather query parameters
            query = {}
            if '?' in url:
                query.update(cgi.parse_qsl(url.split('?', 1)[1]))
            if body is not None:
                query.update(cgi.parse_qsl(body))
            self.last_request = self.server.decodeRequest(query)

            # The browser based requests should not be handled through
            # the fetcher interface.
            assert self.last_request.mode not in BROWSER_REQUEST_MODES

            response = self.server.handleRequest(self.last_request)
            webresponse = self.server.encodeResponse(response)
            return HTTPResponse(url,  webresponse.code, webresponse.headers,
                                webresponse.body)
        else:
            raise HTTPFetchingError('unknown URL %s' % url)

    def parseFormPost(self, content):
        """Parse an HTML form post to create an OpenID request."""
        # Hack to make the javascript XML compliant ...
        content = content.replace('i < elements.length',
                                  'i &lt; elements.length')
        tree = ET.XML(content)
        form = tree.find('.//form')
        assert form is not None, 'No form in document'
        assert form.get('action') == self.endpoint_url, (
            'Form posts to %s instead of %s' % (form.get('action'),
                                                self.endpoint_url))
        query = {}
        for input in form.findall('input'):
            if input.get('type') != 'hidden':
                continue
            query[input.get('name').encode('UTF-8')] = \
                input.get('value').encode('UTF-8')
        self.last_request = self.server.decodeRequest(query)
        return self.last_request


class RelyingPartyTests(TestCase):
    urls = 'django_openid_auth.tests.urls'

    def setUp(self):
        super(RelyingPartyTests, self).setUp()
        self.provider = StubOpenIDProvider('http://example.com/')
        setDefaultFetcher(self.provider, wrap_exceptions=False)

        self.old_login_redirect_url = getattr(settings, 'LOGIN_REDIRECT_URL', '/accounts/profile/')
        self.old_create_users = getattr(settings, 'OPENID_CREATE_USERS', False)
        self.old_strict_usernames = getattr(settings, 'OPENID_STRICT_USERNAMES', False)
        self.old_update_details = getattr(settings, 'OPENID_UPDATE_DETAILS_FROM_SREG', False)
        self.old_sso_server_url = getattr(settings, 'OPENID_SSO_SERVER_URL', None)
        self.old_teams_map = getattr(settings, 'OPENID_LAUNCHPAD_TEAMS_MAPPING', {})
        self.old_use_as_admin_login = getattr(settings, 'OPENID_USE_AS_ADMIN_LOGIN', False)
        self.old_follow_renames = getattr(settings, 'OPENID_FOLLOW_RENAMES', False)

        settings.OPENID_CREATE_USERS = False
        settings.OPENID_STRICT_USERNAMES = False
        settings.OPENID_UPDATE_DETAILS_FROM_SREG = False
        settings.OPENID_SSO_SERVER_URL = None
        settings.OPENID_LAUNCHPAD_TEAMS_MAPPING = {}
        settings.OPENID_USE_AS_ADMIN_LOGIN = False
        settings.OPENID_FOLLOW_RENAMES = False

    def tearDown(self):
        settings.LOGIN_REDIRECT_URL = self.old_login_redirect_url
        settings.OPENID_CREATE_USERS = self.old_create_users
        settings.OPENID_STRICT_USERNAMES = self.old_strict_usernames
        settings.OPENID_UPDATE_DETAILS_FROM_SREG = self.old_update_details
        settings.OPENID_SSO_SERVER_URL = self.old_sso_server_url
        settings.OPENID_LAUNCHPAD_TEAMS_MAPPING = self.old_teams_map
        settings.OPENID_USE_AS_ADMIN_LOGIN = self.old_use_as_admin_login
        settings.OPENID_FOLLOW_RENAMES = self.old_follow_renames

        setDefaultFetcher(None)
        super(RelyingPartyTests, self).tearDown()

    def complete(self, openid_response):
        """Complete an OpenID authentication request."""
        # The server can generate either a redirect or a form post
        # here.  For simplicity, force generation of a redirect.
        openid_response.whichEncoding = lambda: ENCODE_URL
        webresponse = self.provider.server.encodeResponse(openid_response)
        self.assertEquals(webresponse.code, 302)
        redirect_to = webresponse.headers['location']
        self.assertTrue(redirect_to.startswith(
                'http://testserver/openid/complete/'))
        return self.client.get('/openid/complete/',
            dict(cgi.parse_qsl(redirect_to.split('?', 1)[1])))

    def test_login(self):
        user = User.objects.create_user('someuser', 'someone@example.com')
        useropenid = UserOpenID(
            user=user,
            claimed_id='http://example.com/identity',
            display_id='http://example.com/identity')
        useropenid.save()

        # The login form is displayed:
        response = self.client.get('/openid/login/')
        self.assertTemplateUsed(response, 'openid/login.html')

        # Posting in an identity URL begins the authentication request:
        response = self.client.post('/openid/login/',
            {'openid_identifier': 'http://example.com/identity',
             'next': '/getuser/'})
        self.assertContains(response, 'OpenID transaction in progress')

        openid_request = self.provider.parseFormPost(response.content)
        self.assertEquals(openid_request.mode, 'checkid_setup')
        self.assertTrue(openid_request.return_to.startswith(
                'http://testserver/openid/complete/'))

        # Complete the request.  The user is redirected to the next URL.
        openid_response = openid_request.answer(True)
        response = self.complete(openid_response)
        self.assertRedirects(response, 'http://testserver/getuser/')

        # And they are now logged in:
        response = self.client.get('/getuser/')
        self.assertEquals(response.content, 'someuser')

    def test_login_no_next(self):
        """Logins with no next parameter redirect to LOGIN_REDIRECT_URL."""
        user = User.objects.create_user('someuser', 'someone@example.com')
        useropenid = UserOpenID(
            user=user,
            claimed_id='http://example.com/identity',
            display_id='http://example.com/identity')
        useropenid.save()

        settings.LOGIN_REDIRECT_URL = '/getuser/'
        response = self.client.post('/openid/login/',
            {'openid_identifier': 'http://example.com/identity'})
        self.assertContains(response, 'OpenID transaction in progress')

        openid_request = self.provider.parseFormPost(response.content)
        self.assertEquals(openid_request.mode, 'checkid_setup')
        self.assertTrue(openid_request.return_to.startswith(
                'http://testserver/openid/complete/'))

        # Complete the request.  The user is redirected to the next URL.
        openid_response = openid_request.answer(True)
        response = self.complete(openid_response)
        self.assertRedirects(
            response, 'http://testserver' + settings.LOGIN_REDIRECT_URL)

    def test_login_sso(self):
        settings.OPENID_SSO_SERVER_URL = 'http://example.com/identity'
        user = User.objects.create_user('someuser', 'someone@example.com')
        useropenid = UserOpenID(
            user=user,
            claimed_id='http://example.com/identity',
            display_id='http://example.com/identity')
        useropenid.save()

        # Requesting the login form immediately begins an
        # authentication request.
        response = self.client.get('/openid/login/', {'next': '/getuser/'})
        self.assertEquals(response.status_code, 200)
        self.assertContains(response, 'OpenID transaction in progress')

        openid_request = self.provider.parseFormPost(response.content)
        self.assertEquals(openid_request.mode, 'checkid_setup')
        self.assertTrue(openid_request.return_to.startswith(
                'http://testserver/openid/complete/'))

        # Complete the request.  The user is redirected to the next URL.
        openid_response = openid_request.answer(True)
        response = self.complete(openid_response)
        self.assertRedirects(response, 'http://testserver/getuser/')

        # And they are now logged in:
        response = self.client.get('/getuser/')
        self.assertEquals(response.content, 'someuser')

    def test_login_create_users(self):
        settings.OPENID_CREATE_USERS = True
        # Create a user with the same name as we'll pass back via sreg.
        User.objects.create_user('someuser', 'someone@example.com')

        # Posting in an identity URL begins the authentication request:
        response = self.client.post('/openid/login/',
            {'openid_identifier': 'http://example.com/identity',
             'next': '/getuser/'})
        self.assertContains(response, 'OpenID transaction in progress')

        # Complete the request, passing back some simple registration
        # data.  The user is redirected to the next URL.
        openid_request = self.provider.parseFormPost(response.content)
        sreg_request = sreg.SRegRequest.fromOpenIDRequest(openid_request)
        openid_response = openid_request.answer(True)
        sreg_response = sreg.SRegResponse.extractResponse(
            sreg_request, {'nickname': 'someuser', 'fullname': 'Some User',
                           'email': 'foo@example.com'})
        openid_response.addExtension(sreg_response)
        response = self.complete(openid_response)
        self.assertRedirects(response, 'http://testserver/getuser/')

        # And they are now logged in as a new user (they haven't taken
        # over the existing "someuser" user).
        response = self.client.get('/getuser/')
        self.assertEquals(response.content, 'someuser2')

        # Check the details of the new user.
        user = User.objects.get(username='someuser2')
        self.assertEquals(user.first_name, 'Some')
        self.assertEquals(user.last_name, 'User')
        self.assertEquals(user.email, 'foo@example.com')

<<<<<<< HEAD
    def _do_user_login(self, openid_req, openid_resp):
=======
    def test_strict_username_no_nickname(self):
        settings.OPENID_CREATE_USERS = True
        settings.OPENID_STRICT_USERNAMES = True

        # Posting in an identity URL begins the authentication request:
        response = self.client.post('/openid/login/',
            {'openid_identifier': 'http://example.com/identity',
             'next': '/getuser/'})
        self.assertContains(response, 'OpenID transaction in progress')

        # Complete the request, passing back some simple registration
        # data.  The user is redirected to the next URL.
        openid_request = self.provider.parseFormPost(response.content)
        sreg_request = sreg.SRegRequest.fromOpenIDRequest(openid_request)
        openid_response = openid_request.answer(True)
        sreg_response = sreg.SRegResponse.extractResponse(
            sreg_request, {'nickname': '', # No nickname
                           'fullname': 'Some User',
                           'email': 'foo@example.com'})
        openid_response.addExtension(sreg_response)
        response = self.complete(openid_response)
        
        # Status code should be 403: Forbidden
        self.assertEquals(403, response.status_code)

    def test_strict_username_duplicate_user(self):
        settings.OPENID_CREATE_USERS = True
        settings.OPENID_STRICT_USERNAMES = True
        # Create a user with the same name as we'll pass back via sreg.
        user = User.objects.create_user('someuser', 'someone@example.com')
        useropenid = UserOpenID(
            user=user,
            claimed_id='http://example.com/different_identity',
            display_id='http://example.com/different_identity')
        useropenid.save()

        # Posting in an identity URL begins the authentication request:
        response = self.client.post('/openid/login/',
            {'openid_identifier': 'http://example.com/identity',
             'next': '/getuser/'})
        self.assertContains(response, 'OpenID transaction in progress')

        # Complete the request, passing back some simple registration
        # data.  The user is redirected to the next URL.
        openid_request = self.provider.parseFormPost(response.content)
        sreg_request = sreg.SRegRequest.fromOpenIDRequest(openid_request)
        openid_response = openid_request.answer(True)
        sreg_response = sreg.SRegResponse.extractResponse(
            sreg_request, {'nickname': 'someuser', 'fullname': 'Some User',
                           'email': 'foo@example.com'})
        openid_response.addExtension(sreg_response)
        response = self.complete(openid_response)
        
        # Status code should be 403: Forbidden
        self.assertEquals(403, response.status_code)

    def test_login_update_details(self):
        settings.OPENID_UPDATE_DETAILS_FROM_SREG = True
        user = User.objects.create_user('testuser', 'someone@example.com')
        useropenid = UserOpenID(
            user=user,
            claimed_id='http://example.com/identity',
            display_id='http://example.com/identity')
        useropenid.save()

>>>>>>> 88d97c82
        # Posting in an identity URL begins the authentication request:
        response = self.client.post('/openid/login/', openid_req)
        self.assertContains(response, 'OpenID transaction in progress')

        # Complete the request, passing back some simple registration
        # data.  The user is redirected to the next URL.
        openid_request = self.provider.parseFormPost(response.content)
        sreg_request = sreg.SRegRequest.fromOpenIDRequest(openid_request)
        openid_response = openid_request.answer(True)
        sreg_response = sreg.SRegResponse.extractResponse(
            sreg_request, openid_resp)
        openid_response.addExtension(sreg_response)
        response = self.complete(openid_response)
        self.assertRedirects(response, 'http://testserver/getuser/')

    def test_login_without_nickname(self):
        settings.OPENID_CREATE_USERS = True

        openid_req = {'openid_identifier': 'http://example.com/identity',
               'next': '/getuser/'}
        openid_resp =  {'nickname': '', 'fullname': 'Openid User',
                 'email': 'foo@example.com'}
        self._do_user_login(openid_req, openid_resp)
        response = self.client.get('/getuser/')

        # username defaults to 'openiduser'
        self.assertEquals(response.content, 'openiduser')

        # The user's full name and email have been updated.
        user = User.objects.get(username=response.content)
        self.assertEquals(user.first_name, 'Openid')
        self.assertEquals(user.last_name, 'User')
        self.assertEquals(user.email, 'foo@example.com')
        
    def test_login_follow_rename(self):
        settings.OPENID_FOLLOW_RENAMES = True
        settings.OPENID_UPDATE_DETAILS_FROM_SREG = True
        user = User.objects.create_user('testuser', 'someone@example.com')
        useropenid = UserOpenID(
            user=user,
            claimed_id='http://example.com/identity',
            display_id='http://example.com/identity')
        useropenid.save()

        openid_req = {'openid_identifier': 'http://example.com/identity',
               'next': '/getuser/'}
        openid_resp =  {'nickname': 'someuser', 'fullname': 'Some User',
                 'email': 'foo@example.com'}
        self._do_user_login(openid_req, openid_resp)
        response = self.client.get('/getuser/')

        # If OPENID_FOLLOW_RENAMES, they are logged in as 
        # someuser (the passed in nickname has changed the username)
        self.assertEquals(response.content, 'someuser')

        # The user's full name and email have been updated.
        user = User.objects.get(username=response.content)
        self.assertEquals(user.first_name, 'Some')
        self.assertEquals(user.last_name, 'User')
        self.assertEquals(user.email, 'foo@example.com')
        
    def test_login_follow_rename_conflict(self):
        settings.OPENID_FOLLOW_RENAMES = True
        settings.OPENID_UPDATE_DETAILS_FROM_SREG = True
        # Setup existing user who's name we're going to switch to
        user = User.objects.create_user('testuser', 'someone@example.com')
        UserOpenID.objects.get_or_create(
            user=user,
            claimed_id='http://example.com/existing_identity',
            display_id='http://example.com/existing_identity')

        # Setup user who is going to try to change username to 'testuser'
        renamed_user = User.objects.create_user('renameuser', 'someone@example.com')
        UserOpenID.objects.get_or_create(
            user=renamed_user,
            claimed_id='http://example.com/identity',
            display_id='http://example.com/identity')

        # identity url is for 'renameuser'
        openid_req = {'openid_identifier': 'http://example.com/identity',
               'next': '/getuser/'}
        # but returned username is for 'testuser', which already exists for another identity
        openid_resp =  {'nickname': 'testuser', 'fullname': 'Rename User',
                 'email': 'rename@example.com'}
        self._do_user_login(openid_req, openid_resp)
        response = self.client.get('/getuser/')

        # If OPENID_FOLLOW_RENAMES, attempt to change username to 'testuser'
        # but since that username is already taken by someone else, we go through
        # the process of adding +i to it, and get testuser2.
        self.assertEquals(response.content, 'testuser2')

        # The user's full name and email have been updated.
        user = User.objects.get(username=response.content)
        self.assertEquals(user.first_name, 'Rename')
        self.assertEquals(user.last_name, 'User')
        self.assertEquals(user.email, 'rename@example.com')
        
    def test_login_follow_rename_false_onlyonce(self):
        settings.OPENID_FOLLOW_RENAMES = True
        settings.OPENID_UPDATE_DETAILS_FROM_SREG = True
        # Setup existing user who's name we're going to switch to
        user = User.objects.create_user('testuser', 'someone@example.com')
        UserOpenID.objects.get_or_create(
            user=user,
            claimed_id='http://example.com/existing_identity',
            display_id='http://example.com/existing_identity')

        # Setup user who is going to try to change username to 'testuser'
        renamed_user = User.objects.create_user('testuser2000eight', 'someone@example.com')
        UserOpenID.objects.get_or_create(
            user=renamed_user,
            claimed_id='http://example.com/identity',
            display_id='http://example.com/identity')

        # identity url is for 'testuser2000eight'
        openid_req = {'openid_identifier': 'http://example.com/identity',
               'next': '/getuser/'}
        # but returned username is for 'testuser', which already exists for another identity
        openid_resp =  {'nickname': 'testuser2', 'fullname': 'Rename User',
                 'email': 'rename@example.com'}
        self._do_user_login(openid_req, openid_resp)
        response = self.client.get('/getuser/')

        # If OPENID_FOLLOW_RENAMES, attempt to change username to 'testuser'
        # but since that username is already taken by someone else, we go through
        # the process of adding +i to it.  Even though it looks like the username
        # follows the nickname+i scheme, it has non-numbers in the suffix, so 
        # it's not an auto-generated one.  The regular process of renaming to 
        # 'testuser' has a conflict, so we get +2 at the end.
        self.assertEquals(response.content, 'testuser2')

        # The user's full name and email have been updated.
        user = User.objects.get(username=response.content)
        self.assertEquals(user.first_name, 'Rename')
        self.assertEquals(user.last_name, 'User')
        self.assertEquals(user.email, 'rename@example.com')
        
    def test_login_follow_rename_conflict_onlyonce(self):
        settings.OPENID_FOLLOW_RENAMES = True
        settings.OPENID_UPDATE_DETAILS_FROM_SREG = True
        # Setup existing user who's name we're going to switch to
        user = User.objects.create_user('testuser', 'someone@example.com')
        UserOpenID.objects.get_or_create(
            user=user,
            claimed_id='http://example.com/existing_identity',
            display_id='http://example.com/existing_identity')

        # Setup user who is going to try to change username to 'testuser'
        renamed_user = User.objects.create_user('testuser2000', 'someone@example.com')
        UserOpenID.objects.get_or_create(
            user=renamed_user,
            claimed_id='http://example.com/identity',
            display_id='http://example.com/identity')

        # identity url is for 'testuser2000'
        openid_req = {'openid_identifier': 'http://example.com/identity',
               'next': '/getuser/'}
        # but returned username is for 'testuser', which already exists for another identity
        openid_resp =  {'nickname': 'testuser', 'fullname': 'Rename User',
                 'email': 'rename@example.com'}
        self._do_user_login(openid_req, openid_resp)
        response = self.client.get('/getuser/')

        # If OPENID_FOLLOW_RENAMES, attempt to change username to 'testuser'
        # but since that username is already taken by someone else, we go through
        # the process of adding +i to it.  Since the user for this identity url
        # already has a name matching that pattern, check if first.
        self.assertEquals(response.content, 'testuser2000')

        # The user's full name and email have been updated.
        user = User.objects.get(username=response.content)
        self.assertEquals(user.first_name, 'Rename')
        self.assertEquals(user.last_name, 'User')
        self.assertEquals(user.email, 'rename@example.com')
        
    def test_login_follow_rename_false_conflict(self):
        settings.OPENID_FOLLOW_RENAMES = True
        settings.OPENID_UPDATE_DETAILS_FROM_SREG = True
        # Setup existing user who's username matches the name+i pattern
        user = User.objects.create_user('testuser2', 'someone@example.com')
        UserOpenID.objects.get_or_create(
            user=user,
            claimed_id='http://example.com/identity',
            display_id='http://example.com/identity')

        # identity url is for 'testuser2'
        openid_req = {'openid_identifier': 'http://example.com/identity',
               'next': '/getuser/'}
        # but returned username is for 'testuser', which looks like we've done
        # a username+1 for them already, but 'testuser' isn't actually taken
        openid_resp =  {'nickname': 'testuser', 'fullname': 'Same User',
                 'email': 'same@example.com'}
        self._do_user_login(openid_req, openid_resp)
        response = self.client.get('/getuser/')

        # If OPENID_FOLLOW_RENAMES, username should be changed to 'testuser'
        # because it wasn't currently taken
        self.assertEquals(response.content, 'testuser')

        # The user's full name and email have been updated.
        user = User.objects.get(username=response.content)
        self.assertEquals(user.first_name, 'Same')
        self.assertEquals(user.last_name, 'User')
        self.assertEquals(user.email, 'same@example.com')
        
    def test_login_update_details(self):
        settings.OPENID_UPDATE_DETAILS_FROM_SREG = True
        user = User.objects.create_user('testuser', 'someone@example.com')
        useropenid = UserOpenID(
            user=user,
            claimed_id='http://example.com/identity',
            display_id='http://example.com/identity')
        useropenid.save()

        openid_req = {'openid_identifier': 'http://example.com/identity',
               'next': '/getuser/'}
        openid_resp =  {'nickname': 'testuser', 'fullname': 'Some User',
                 'email': 'foo@example.com'}
        self._do_user_login(openid_req, openid_resp)
        response = self.client.get('/getuser/')

        self.assertEquals(response.content, 'testuser')

        # The user's full name and email have been updated.
        user = User.objects.get(username=response.content)
        self.assertEquals(user.first_name, 'Some')
        self.assertEquals(user.last_name, 'User')
        self.assertEquals(user.email, 'foo@example.com')

    def test_login_uses_sreg_extra_fields(self):
        # The configurable sreg attributes are used in the request.
        settings.OPENID_SREG_EXTRA_FIELDS = ('language',)
        user = User.objects.create_user('testuser', 'someone@example.com')
        useropenid = UserOpenID(
            user=user,
            claimed_id='http://example.com/identity',
            display_id='http://example.com/identity')
        useropenid.save()

        # Posting in an identity URL begins the authentication request:
        response = self.client.post('/openid/login/',
            {'openid_identifier': 'http://example.com/identity',
             'next': '/getuser/'})

        openid_request = self.provider.parseFormPost(response.content)
        sreg_request = sreg.SRegRequest.fromOpenIDRequest(openid_request)
        for field in ('email', 'fullname', 'nickname', 'language'):
            self.assertTrue(field in sreg_request)

    def test_login_attribute_exchange(self):
        settings.OPENID_UPDATE_DETAILS_FROM_SREG = True
        user = User.objects.create_user('testuser', 'someone@example.com')
        useropenid = UserOpenID(
            user=user,
            claimed_id='http://example.com/identity',
            display_id='http://example.com/identity')
        useropenid.save()

        # Configure the provider to advertise attribute exchange
        # protocol and start the authentication process:
        self.provider.type_uris.append('http://openid.net/srv/ax/1.0')
        response = self.client.post('/openid/login/',
            {'openid_identifier': 'http://example.com/identity',
             'next': '/getuser/'})
        self.assertContains(response, 'OpenID transaction in progress')

        # The resulting OpenID request uses the Attribute Exchange
        # extension rather than the Simple Registration extension.
        openid_request = self.provider.parseFormPost(response.content)
        sreg_request = sreg.SRegRequest.fromOpenIDRequest(openid_request)
        self.assertEqual(sreg_request.required, [])
        self.assertEqual(sreg_request.optional, [])

        fetch_request = ax.FetchRequest.fromOpenIDRequest(openid_request)
        self.assertTrue(fetch_request.has_key(
                'http://axschema.org/contact/email'))
        self.assertTrue(fetch_request.has_key(
                'http://axschema.org/namePerson'))
        self.assertTrue(fetch_request.has_key(
                'http://axschema.org/namePerson/first'))
        self.assertTrue(fetch_request.has_key(
                'http://axschema.org/namePerson/last'))
        self.assertTrue(fetch_request.has_key(
                'http://axschema.org/namePerson/friendly'))
        # myOpenID compatibilty attributes:
        self.assertTrue(fetch_request.has_key(
                'http://schema.openid.net/contact/email'))
        self.assertTrue(fetch_request.has_key(
                'http://schema.openid.net/namePerson'))
        self.assertTrue(fetch_request.has_key(
                'http://schema.openid.net/namePerson/friendly'))

        # Build up a response including AX data.
        openid_response = openid_request.answer(True)
        fetch_response = ax.FetchResponse(fetch_request)
        fetch_response.addValue(
            'http://axschema.org/contact/email', 'foo@example.com')
        fetch_response.addValue(
            'http://axschema.org/namePerson/first', 'Firstname')
        fetch_response.addValue(
            'http://axschema.org/namePerson/last', 'Lastname')
        fetch_response.addValue(
            'http://axschema.org/namePerson/friendly', 'someuser')
        openid_response.addExtension(fetch_response)
        response = self.complete(openid_response)
        self.assertRedirects(response, 'http://testserver/getuser/')

        # And they are now logged in as testuser (the passed in
        # nickname has not caused the username to change).
        response = self.client.get('/getuser/')
        self.assertEquals(response.content, 'testuser')

        # The user's full name and email have been updated.
        user = User.objects.get(username='testuser')
        self.assertEquals(user.first_name, 'Firstname')
        self.assertEquals(user.last_name, 'Lastname')
        self.assertEquals(user.email, 'foo@example.com')

    def test_login_teams(self):
        settings.OPENID_LAUNCHPAD_TEAMS_MAPPING = {'teamname': 'groupname',
                                                   'otherteam': 'othergroup'}
        user = User.objects.create_user('testuser', 'someone@example.com')
        group = Group(name='groupname')
        group.save()
        ogroup = Group(name='othergroup')
        ogroup.save()
        user.groups.add(ogroup)
        user.save()
        useropenid = UserOpenID(
            user=user,
            claimed_id='http://example.com/identity',
            display_id='http://example.com/identity')
        useropenid.save()

        # Posting in an identity URL begins the authentication request:
        response = self.client.post('/openid/login/',
            {'openid_identifier': 'http://example.com/identity',
             'next': '/getuser/'})
        self.assertContains(response, 'OpenID transaction in progress')

        # Complete the request
        openid_request = self.provider.parseFormPost(response.content)
        openid_response = openid_request.answer(True)
        teams_request = teams.TeamsRequest.fromOpenIDRequest(openid_request)
        teams_response = teams.TeamsResponse.extractResponse(
            teams_request, 'teamname,some-other-team')
        openid_response.addExtension(teams_response)
        response = self.complete(openid_response)
        self.assertRedirects(response, 'http://testserver/getuser/')

        # And they are now logged in as testuser
        response = self.client.get('/getuser/')
        self.assertEquals(response.content, 'testuser')

        # The user's groups have been updated.
        user = User.objects.get(username='testuser')
        self.assertTrue(group in user.groups.all())
        self.assertTrue(ogroup not in user.groups.all())

    def test_login_teams_automapping(self):
        settings.OPENID_LAUNCHPAD_TEAMS_MAPPING = {'teamname': 'groupname',
                                                   'otherteam': 'othergroup'}
        settings.OPENID_LAUNCHPAD_TEAMS_MAPPING_AUTO = True
        settings.OPENID_LAUNCHPAD_TEAMS_MAPPING_AUTO_BLACKLIST = ['django-group1', 'django-group2']
        user = User.objects.create_user('testuser', 'someone@example.com')
        group1 = Group(name='django-group1')
        group1.save()
        group2 = Group(name='django-group2')
        group2.save()
        group3 = Group(name='django-group3')
        group3.save()
        user.save()
        useropenid = UserOpenID(
            user=user,
            claimed_id='http://example.com/identity',
            display_id='http://example.com/identity')
        useropenid.save()

        # Posting in an identity URL begins the authentication request:
        response = self.client.post('/openid/login/',
            {'openid_identifier': 'http://example.com/identity',
             'next': '/getuser/'})
        self.assertContains(response, 'OpenID transaction in progress')

        # Complete the request
        openid_request = self.provider.parseFormPost(response.content)
        openid_response = openid_request.answer(True)
        teams_request = teams.TeamsRequest.fromOpenIDRequest(openid_request)

        self.assertEqual(group1 in user.groups.all(), False)
        self.assertEqual(group2 in user.groups.all(), False)
        self.assertTrue(group3 not in user.groups.all())

    def test_login_teams_staff_not_defined(self):
        delattr(settings, 'OPENID_LAUNCHPAD_STAFF_TEAMS')
        user = User.objects.create_user('testuser', 'someone@example.com')
        user.is_staff = True
        user.save()
        self.assertTrue(user.is_staff)

        user = self.get_openid_authed_user_with_teams(user, 'teamname,some-other-team')
        self.assertTrue(user.is_staff)

    def test_login_teams_staff_assignment(self):
        settings.OPENID_LAUNCHPAD_STAFF_TEAMS = ('teamname',)
        user = User.objects.create_user('testuser', 'someone@example.com')
        user.is_staff = False
        user.save()
        self.assertFalse(user.is_staff)

        user = self.get_openid_authed_user_with_teams(user, 'teamname,some-other-team')
        self.assertTrue(user.is_staff)

    def test_login_teams_staff_unassignment(self):
        settings.OPENID_LAUNCHPAD_STAFF_TEAMS = ('different-teamname',)
        user = User.objects.create_user('testuser', 'someone@example.com')
        user.is_staff = True
        user.save()
        self.assertTrue(user.is_staff)

        user = self.get_openid_authed_user_with_teams(user, 'teamname,some-other-team')
        self.assertFalse(user.is_staff)

    def get_openid_authed_user_with_teams(self, user, teams_str):
        useropenid = UserOpenID(
            user=user,
            claimed_id='http://example.com/identity',
            display_id='http://example.com/identity')
        useropenid.save()

        # Posting in an identity URL begins the authentication request:
        response = self.client.post('/openid/login/',
            {'openid_identifier': 'http://example.com/identity'})

        # Complete the request
        openid_request = self.provider.parseFormPost(response.content)
        openid_response = openid_request.answer(True)
        teams_request = teams.TeamsRequest.fromOpenIDRequest(openid_request)
        teams_response = teams.TeamsResponse.extractResponse(
            teams_request, teams_str)
        openid_response.addExtension(teams_response)
        response = self.complete(openid_response)
        return User.objects.get(username=user.username)

    def test_login_complete_signals_login(self):
        # An oauth_login_complete signal is emitted including the
        # request and sreg_response.
        user = User.objects.create_user('someuser', 'someone@example.com')
        useropenid = UserOpenID(
            user=user,
            claimed_id='http://example.com/identity',
            display_id='http://example.com/identity')
        useropenid.save()
        response = self.client.post('/openid/login/',
            {'openid_identifier': 'http://example.com/identity'})
        openid_request = self.provider.parseFormPost(response.content)
        openid_response = openid_request.answer(True)
        # Use a closure to test whether the signal handler was called.
        self.signal_handler_called = False
        def login_callback(sender, **kwargs):
            self.assertTrue(isinstance(
                kwargs.get('request', None), HttpRequest))
            self.assertTrue(isinstance(
                kwargs.get('openid_response', None), SuccessResponse))
            self.signal_handler_called = True
        openid_login_complete.connect(login_callback)

        response = self.complete(openid_response)

        self.assertTrue(self.signal_handler_called)
        openid_login_complete.disconnect(login_callback)


class HelperFunctionsTest(TestCase):
    def test_sanitise_redirect_url(self):
        settings.ALLOWED_EXTERNAL_OPENID_REDIRECT_DOMAINS = [
            "example.com", "example.org"]
        # list of URLs and whether they should be passed or not
        urls = [
            ("http://example.com", True),
            ("http://example.org/", True),
            ("http://example.org/foo/bar", True),
            ("http://example.org/foo/bar?baz=quux", True),
            ("http://example.org:9999/foo/bar?baz=quux", True),
            ("http://www.example.org/", False),
            ("http://example.net/foo/bar?baz=quux", False),
            ("/somewhere/local", True),
            ("/somewhere/local?url=http://fail.com/bar", True),
            # An empty path, as seen when no "next" parameter is passed.
            ("", False),
            ("/path with spaces", False),
        ]
        for url, returns_self in urls:
            sanitised = sanitise_redirect_url(url)
            if returns_self:
                self.assertEqual(url, sanitised)
            else:
                self.assertEqual(settings.LOGIN_REDIRECT_URL, sanitised)

def suite():
    return unittest.TestLoader().loadTestsFromName(__name__)<|MERGE_RESOLUTION|>--- conflicted
+++ resolved
@@ -292,75 +292,7 @@
         self.assertEquals(user.last_name, 'User')
         self.assertEquals(user.email, 'foo@example.com')
 
-<<<<<<< HEAD
     def _do_user_login(self, openid_req, openid_resp):
-=======
-    def test_strict_username_no_nickname(self):
-        settings.OPENID_CREATE_USERS = True
-        settings.OPENID_STRICT_USERNAMES = True
-
-        # Posting in an identity URL begins the authentication request:
-        response = self.client.post('/openid/login/',
-            {'openid_identifier': 'http://example.com/identity',
-             'next': '/getuser/'})
-        self.assertContains(response, 'OpenID transaction in progress')
-
-        # Complete the request, passing back some simple registration
-        # data.  The user is redirected to the next URL.
-        openid_request = self.provider.parseFormPost(response.content)
-        sreg_request = sreg.SRegRequest.fromOpenIDRequest(openid_request)
-        openid_response = openid_request.answer(True)
-        sreg_response = sreg.SRegResponse.extractResponse(
-            sreg_request, {'nickname': '', # No nickname
-                           'fullname': 'Some User',
-                           'email': 'foo@example.com'})
-        openid_response.addExtension(sreg_response)
-        response = self.complete(openid_response)
-        
-        # Status code should be 403: Forbidden
-        self.assertEquals(403, response.status_code)
-
-    def test_strict_username_duplicate_user(self):
-        settings.OPENID_CREATE_USERS = True
-        settings.OPENID_STRICT_USERNAMES = True
-        # Create a user with the same name as we'll pass back via sreg.
-        user = User.objects.create_user('someuser', 'someone@example.com')
-        useropenid = UserOpenID(
-            user=user,
-            claimed_id='http://example.com/different_identity',
-            display_id='http://example.com/different_identity')
-        useropenid.save()
-
-        # Posting in an identity URL begins the authentication request:
-        response = self.client.post('/openid/login/',
-            {'openid_identifier': 'http://example.com/identity',
-             'next': '/getuser/'})
-        self.assertContains(response, 'OpenID transaction in progress')
-
-        # Complete the request, passing back some simple registration
-        # data.  The user is redirected to the next URL.
-        openid_request = self.provider.parseFormPost(response.content)
-        sreg_request = sreg.SRegRequest.fromOpenIDRequest(openid_request)
-        openid_response = openid_request.answer(True)
-        sreg_response = sreg.SRegResponse.extractResponse(
-            sreg_request, {'nickname': 'someuser', 'fullname': 'Some User',
-                           'email': 'foo@example.com'})
-        openid_response.addExtension(sreg_response)
-        response = self.complete(openid_response)
-        
-        # Status code should be 403: Forbidden
-        self.assertEquals(403, response.status_code)
-
-    def test_login_update_details(self):
-        settings.OPENID_UPDATE_DETAILS_FROM_SREG = True
-        user = User.objects.create_user('testuser', 'someone@example.com')
-        useropenid = UserOpenID(
-            user=user,
-            claimed_id='http://example.com/identity',
-            display_id='http://example.com/identity')
-        useropenid.save()
-
->>>>>>> 88d97c82
         # Posting in an identity URL begins the authentication request:
         response = self.client.post('/openid/login/', openid_req)
         self.assertContains(response, 'OpenID transaction in progress')
@@ -567,6 +499,62 @@
         self.assertEquals(user.last_name, 'User')
         self.assertEquals(user.email, 'same@example.com')
         
+    def test_strict_username_no_nickname(self):
+        settings.OPENID_CREATE_USERS = True
+        settings.OPENID_STRICT_USERNAMES = True
+
+        # Posting in an identity URL begins the authentication request:
+        response = self.client.post('/openid/login/',
+            {'openid_identifier': 'http://example.com/identity',
+             'next': '/getuser/'})
+        self.assertContains(response, 'OpenID transaction in progress')
+
+        # Complete the request, passing back some simple registration
+        # data.  The user is redirected to the next URL.
+        openid_request = self.provider.parseFormPost(response.content)
+        sreg_request = sreg.SRegRequest.fromOpenIDRequest(openid_request)
+        openid_response = openid_request.answer(True)
+        sreg_response = sreg.SRegResponse.extractResponse(
+            sreg_request, {'nickname': '', # No nickname
+                           'fullname': 'Some User',
+                           'email': 'foo@example.com'})
+        openid_response.addExtension(sreg_response)
+        response = self.complete(openid_response)
+        
+        # Status code should be 403: Forbidden
+        self.assertEquals(403, response.status_code)
+
+    def test_strict_username_duplicate_user(self):
+        settings.OPENID_CREATE_USERS = True
+        settings.OPENID_STRICT_USERNAMES = True
+        # Create a user with the same name as we'll pass back via sreg.
+        user = User.objects.create_user('someuser', 'someone@example.com')
+        useropenid = UserOpenID(
+            user=user,
+            claimed_id='http://example.com/different_identity',
+            display_id='http://example.com/different_identity')
+        useropenid.save()
+
+        # Posting in an identity URL begins the authentication request:
+        response = self.client.post('/openid/login/',
+            {'openid_identifier': 'http://example.com/identity',
+             'next': '/getuser/'})
+        self.assertContains(response, 'OpenID transaction in progress')
+
+        # Complete the request, passing back some simple registration
+        # data.  The user is redirected to the next URL.
+        openid_request = self.provider.parseFormPost(response.content)
+        sreg_request = sreg.SRegRequest.fromOpenIDRequest(openid_request)
+        openid_response = openid_request.answer(True)
+        sreg_response = sreg.SRegResponse.extractResponse(
+            sreg_request, {'nickname': 'someuser', 'fullname': 'Some User',
+                           'email': 'foo@example.com'})
+        openid_response.addExtension(sreg_response)
+        response = self.complete(openid_response)
+        
+        # Status code should be 403: Forbidden
+        self.assertEquals(403, response.status_code)
+
     def test_login_update_details(self):
         settings.OPENID_UPDATE_DETAILS_FROM_SREG = True
         user = User.objects.create_user('testuser', 'someone@example.com')
