# django-openid-auth -  OpenID integration for django.contrib.auth
#
# Copyright (C) 2009-2010 Canonical Ltd.
#
# Redistribution and use in source and binary forms, with or without
# modification, are permitted provided that the following conditions
# are met:
#
# * Redistributions of source code must retain the above copyright
# notice, this list of conditions and the following disclaimer.
#
# * Redistributions in binary form must reproduce the above copyright
# notice, this list of conditions and the following disclaimer in the
# documentation and/or other materials provided with the distribution.
#
# THIS SOFTWARE IS PROVIDED BY THE COPYRIGHT HOLDERS AND CONTRIBUTORS
# "AS IS" AND ANY EXPRESS OR IMPLIED WARRANTIES, INCLUDING, BUT NOT
# LIMITED TO, THE IMPLIED WARRANTIES OF MERCHANTABILITY AND FITNESS
# FOR A PARTICULAR PURPOSE ARE DISCLAIMED. IN NO EVENT SHALL THE
# COPYRIGHT OWNER OR CONTRIBUTORS BE LIABLE FOR ANY DIRECT, INDIRECT,
# INCIDENTAL, SPECIAL, EXEMPLARY, OR CONSEQUENTIAL DAMAGES (INCLUDING,
# BUT NOT LIMITED TO, PROCUREMENT OF SUBSTITUTE GOODS OR SERVICES;
# LOSS OF USE, DATA, OR PROFITS; OR BUSINESS INTERRUPTION) HOWEVER
# CAUSED AND ON ANY THEORY OF LIABILITY, WHETHER IN CONTRACT, STRICT
# LIABILITY, OR TORT (INCLUDING NEGLIGENCE OR OTHERWISE) ARISING IN
# ANY WAY OUT OF THE USE OF THIS SOFTWARE, EVEN IF ADVISED OF THE
# POSSIBILITY OF SUCH DAMAGE.

import cgi
import unittest
from urllib import quote_plus

from django.conf import settings
from django.contrib.auth.models import User, Group
from django.http import HttpRequest
from django.test import TestCase
from openid.consumer.consumer import Consumer, SuccessResponse
from openid.consumer.discover import OpenIDServiceEndpoint
from openid.extensions import ax, sreg, pape
from openid.fetchers import (
    HTTPFetcher, HTTPFetchingError, HTTPResponse, setDefaultFetcher)
from openid.oidutil import importElementTree
from openid.server.server import BROWSER_REQUEST_MODES, ENCODE_URL, Server
from openid.store.memstore import MemoryStore
from openid.message import OPENID1_URL_LIMIT, IDENTIFIER_SELECT

from django_openid_auth import teams
from django_openid_auth.models import UserOpenID
from django_openid_auth.views import (
    sanitise_redirect_url, 
    make_consumer,
)
from django_openid_auth.auth import OpenIDBackend
from django_openid_auth.signals import openid_login_complete
from django_openid_auth.store import DjangoOpenIDStore


ET = importElementTree()


class StubOpenIDProvider(HTTPFetcher):

    def __init__(self, base_url):
        self.store = MemoryStore()
        self.identity_url = base_url + 'identity'
        self.localid_url = base_url + 'localid'
        self.endpoint_url = base_url + 'endpoint'
        self.server = Server(self.store, self.endpoint_url)
        self.last_request = None
        self.type_uris = ['http://specs.openid.net/auth/2.0/signon']

    def fetch(self, url, body=None, headers=None):
        if url == self.identity_url:
            # Serve an XRDS document directly, pointing at our endpoint.
            type_uris = ['<Type>%s</Type>' % uri for uri in self.type_uris]
            return HTTPResponse(
                url, 200, {'content-type': 'application/xrds+xml'}, """\
<?xml version="1.0"?>
<xrds:XRDS
    xmlns="xri://$xrd*($v*2.0)"
    xmlns:xrds="xri://$xrds">
  <XRD>
    <Service priority="0">
      %s
      <URI>%s</URI>
      <LocalID>%s</LocalID>
    </Service>
  </XRD>
</xrds:XRDS>
""" % ('\n'.join(type_uris), self.endpoint_url, self.localid_url))
        elif url.startswith(self.endpoint_url):
            # Gather query parameters
            query = {}
            if '?' in url:
                query.update(cgi.parse_qsl(url.split('?', 1)[1]))
            if body is not None:
                query.update(cgi.parse_qsl(body))
            self.last_request = self.server.decodeRequest(query)

            # The browser based requests should not be handled through
            # the fetcher interface.
            assert self.last_request.mode not in BROWSER_REQUEST_MODES

            response = self.server.handleRequest(self.last_request)
            webresponse = self.server.encodeResponse(response)
            return HTTPResponse(url,  webresponse.code, webresponse.headers,
                                webresponse.body)
        else:
            raise HTTPFetchingError('unknown URL %s' % url)

    def parseFormPost(self, content):
        """Parse an HTML form post to create an OpenID request."""
        # Hack to make the javascript XML compliant ...
        content = content.replace('i < elements.length',
                                  'i &lt; elements.length')
        tree = ET.XML(content)
        form = tree.find('.//form')
        assert form is not None, 'No form in document'
        assert form.get('action') == self.endpoint_url, (
            'Form posts to %s instead of %s' % (form.get('action'),
                                                self.endpoint_url))
        query = {}
        for input in form.findall('input'):
            if input.get('type') != 'hidden':
                continue
            query[input.get('name').encode('UTF-8')] = \
                input.get('value').encode('UTF-8')
        self.last_request = self.server.decodeRequest(query)
        return self.last_request


class DummyDjangoRequest(object):
    def __init__(self, request_path):
        self.request_path = request_path
        self.META = {
            'HTTP_HOST': "localhost",
            'SCRIPT_NAME': "http://localhost",
            'SERVER_PROTOCOL': "http",
        }
        self.POST = {
            'openid_identifier': "http://example.com/identity",
        }
        self.GET = {}
        self.session = {}

    def get_full_path(self):
        return self.META['SCRIPT_NAME'] + self.request_path

    def build_absolute_uri(self):
        return self.META['SCRIPT_NAME'] + self.request_path
        
    def _combined_request(self):
        request = {}
        request.update(self.POST)
        request.update(self.GET)
        return request
    REQUEST = property(_combined_request)

class RelyingPartyTests(TestCase):
    urls = 'django_openid_auth.tests.urls'

    def setUp(self):
        super(RelyingPartyTests, self).setUp()
        self.provider = StubOpenIDProvider('http://example.com/')
        self.req = DummyDjangoRequest('http://localhost/')
        self.endpoint = OpenIDServiceEndpoint()
        self.endpoint.claimed_id = 'http://example.com/identity'
        self.endpoint.server_url = 'http://example.com/'
        self.consumer = make_consumer(self.req)
        self.server = Server(DjangoOpenIDStore())
        setDefaultFetcher(self.provider, wrap_exceptions=False)

        self.old_login_redirect_url = getattr(settings, 'LOGIN_REDIRECT_URL', '/accounts/profile/')
        self.old_create_users = getattr(settings, 'OPENID_CREATE_USERS', False)
        self.old_strict_usernames = getattr(settings, 'OPENID_STRICT_USERNAMES', False)
        self.old_update_details = getattr(settings, 'OPENID_UPDATE_DETAILS_FROM_SREG', False)
        self.old_sso_server_url = getattr(settings, 'OPENID_SSO_SERVER_URL', None)
        self.old_teams_map = getattr(settings, 'OPENID_LAUNCHPAD_TEAMS_MAPPING', {})
        self.old_use_as_admin_login = getattr(settings, 'OPENID_USE_AS_ADMIN_LOGIN', False)
        self.old_follow_renames = getattr(settings, 'OPENID_FOLLOW_RENAMES', False)
<<<<<<< HEAD
        self.old_physical_multifactor = getattr(settings, 'OPENID_PHYSICAL_MULTIFACTOR_REQUIRED', False)
        self.old_consumer_complete = Consumer.complete

=======
        self.old_required_fields = getattr(
            settings, 'OPENID_SREG_REQUIRED_FIELDS', [])
>>>>>>> fe78850c

        settings.OPENID_CREATE_USERS = False
        settings.OPENID_STRICT_USERNAMES = False
        settings.OPENID_UPDATE_DETAILS_FROM_SREG = False
        settings.OPENID_SSO_SERVER_URL = None
        settings.OPENID_LAUNCHPAD_TEAMS_MAPPING = {}
        settings.OPENID_USE_AS_ADMIN_LOGIN = False
        settings.OPENID_FOLLOW_RENAMES = False
<<<<<<< HEAD
        settings.OPENID_PHYSICAL_MULTIFACTOR_REQUIRED = False
=======
        settings.OPENID_SREG_REQUIRED_FIELDS = []
>>>>>>> fe78850c

    def tearDown(self):
        settings.LOGIN_REDIRECT_URL = self.old_login_redirect_url
        settings.OPENID_CREATE_USERS = self.old_create_users
        settings.OPENID_STRICT_USERNAMES = self.old_strict_usernames
        settings.OPENID_UPDATE_DETAILS_FROM_SREG = self.old_update_details
        settings.OPENID_SSO_SERVER_URL = self.old_sso_server_url
        settings.OPENID_LAUNCHPAD_TEAMS_MAPPING = self.old_teams_map
        settings.OPENID_USE_AS_ADMIN_LOGIN = self.old_use_as_admin_login
        settings.OPENID_FOLLOW_RENAMES = self.old_follow_renames
<<<<<<< HEAD
        settings.OPENID_PHYSICAL_MULTIFACTOR_REQUIRED = self.old_physical_multifactor
        Consumer.complete = self.old_consumer_complete
=======
        settings.OPENID_SREG_REQUIRED_FIELDS = self.old_required_fields
>>>>>>> fe78850c

        setDefaultFetcher(None)
        super(RelyingPartyTests, self).tearDown()

    def complete(self, openid_response):
        """Complete an OpenID authentication request."""
        # The server can generate either a redirect or a form post
        # here.  For simplicity, force generation of a redirect.
        openid_response.whichEncoding = lambda: ENCODE_URL
        webresponse = self.provider.server.encodeResponse(openid_response)
        self.assertEquals(webresponse.code, 302)
        redirect_to = webresponse.headers['location']
        self.assertTrue(redirect_to.startswith(
                'http://testserver/openid/complete/'))
        return self.client.get('/openid/complete/',
            dict(cgi.parse_qsl(redirect_to.split('?', 1)[1])))

    def test_login(self):
        user = User.objects.create_user('someuser', 'someone@example.com')
        useropenid = UserOpenID(
            user=user,
            claimed_id='http://example.com/identity',
            display_id='http://example.com/identity')
        useropenid.save()

        # The login form is displayed:
        response = self.client.get('/openid/login/')
        self.assertTemplateUsed(response, 'openid/login.html')

        # Posting in an identity URL begins the authentication request:
        response = self.client.post('/openid/login/',
            {'openid_identifier': 'http://example.com/identity',
             'next': '/getuser/'})
        self.assertContains(response, 'OpenID transaction in progress')

        openid_request = self.provider.parseFormPost(response.content)
        self.assertEquals(openid_request.mode, 'checkid_setup')
        self.assertTrue(openid_request.return_to.startswith(
                'http://testserver/openid/complete/'))

        # Complete the request.  The user is redirected to the next URL.
        openid_response = openid_request.answer(True)
        response = self.complete(openid_response)
        self.assertRedirects(response, 'http://testserver/getuser/')

        # And they are now logged in:
        response = self.client.get('/getuser/')
        self.assertEquals(response.content, 'someuser')

    def test_login_no_next(self):
        """Logins with no next parameter redirect to LOGIN_REDIRECT_URL."""
        user = User.objects.create_user('someuser', 'someone@example.com')
        useropenid = UserOpenID(
            user=user,
            claimed_id='http://example.com/identity',
            display_id='http://example.com/identity')
        useropenid.save()

        settings.LOGIN_REDIRECT_URL = '/getuser/'
        response = self.client.post('/openid/login/',
            {'openid_identifier': 'http://example.com/identity'})
        self.assertContains(response, 'OpenID transaction in progress')

        openid_request = self.provider.parseFormPost(response.content)
        self.assertEquals(openid_request.mode, 'checkid_setup')
        self.assertTrue(openid_request.return_to.startswith(
                'http://testserver/openid/complete/'))

        # Complete the request.  The user is redirected to the next URL.
        openid_response = openid_request.answer(True)
        response = self.complete(openid_response)
        self.assertRedirects(
            response, 'http://testserver' + settings.LOGIN_REDIRECT_URL)

    def test_login_sso(self):
        settings.OPENID_SSO_SERVER_URL = 'http://example.com/identity'
        user = User.objects.create_user('someuser', 'someone@example.com')
        useropenid = UserOpenID(
            user=user,
            claimed_id='http://example.com/identity',
            display_id='http://example.com/identity')
        useropenid.save()

        # Requesting the login form immediately begins an
        # authentication request.
        response = self.client.get('/openid/login/', {'next': '/getuser/'})
        self.assertEquals(response.status_code, 200)
        self.assertContains(response, 'OpenID transaction in progress')

        openid_request = self.provider.parseFormPost(response.content)
        self.assertEquals(openid_request.mode, 'checkid_setup')
        self.assertTrue(openid_request.return_to.startswith(
                'http://testserver/openid/complete/'))

        # Complete the request.  The user is redirected to the next URL.
        openid_response = openid_request.answer(True)
        response = self.complete(openid_response)
        self.assertRedirects(response, 'http://testserver/getuser/')

        # And they are now logged in:
        response = self.client.get('/getuser/')
        self.assertEquals(response.content, 'someuser')

    def test_login_create_users(self):
        settings.OPENID_CREATE_USERS = True
        # Create a user with the same name as we'll pass back via sreg.
        User.objects.create_user('someuser', 'someone@example.com')

        # Posting in an identity URL begins the authentication request:
        response = self.client.post('/openid/login/',
            {'openid_identifier': 'http://example.com/identity',
             'next': '/getuser/'})
        self.assertContains(response, 'OpenID transaction in progress')

        # Complete the request, passing back some simple registration
        # data.  The user is redirected to the next URL.
        openid_request = self.provider.parseFormPost(response.content)
        sreg_request = sreg.SRegRequest.fromOpenIDRequest(openid_request)
        openid_response = openid_request.answer(True)
        sreg_response = sreg.SRegResponse.extractResponse(
            sreg_request, {'nickname': 'someuser', 'fullname': 'Some User',
                           'email': 'foo@example.com'})
        openid_response.addExtension(sreg_response)
        response = self.complete(openid_response)
        self.assertRedirects(response, 'http://testserver/getuser/')

        # And they are now logged in as a new user (they haven't taken
        # over the existing "someuser" user).
        response = self.client.get('/getuser/')
        self.assertEquals(response.content, 'someuser2')

        # Check the details of the new user.
        user = User.objects.get(username='someuser2')
        self.assertEquals(user.first_name, 'Some')
        self.assertEquals(user.last_name, 'User')
        self.assertEquals(user.email, 'foo@example.com')

    def _do_user_login(self, req_data, resp_data, use_sreg=True, use_pape=None):
        openid_request = self._get_login_request(req_data)
        openid_response = self._get_login_response(openid_request, resp_data, use_sreg, use_pape)
        response = self.complete(openid_response)
        self.assertRedirects(response, 'http://testserver/getuser/')
        return response

    def _get_login_request(self, req_data):
        # Posting in an identity URL begins the authentication request:
        response = self.client.post('/openid/login/', req_data)
        self.assertContains(response, 'OpenID transaction in progress')

        # Complete the request, passing back some simple registration
        # data.  The user is redirected to the next URL.
        openid_request = self.provider.parseFormPost(response.content)
        return openid_request

    def _get_login_response(self, openid_request, resp_data, use_sreg, use_pape):
        openid_response = openid_request.answer(True)

        if use_sreg:
            sreg_request = sreg.SRegRequest.fromOpenIDRequest(openid_request)
            sreg_response = sreg.SRegResponse.extractResponse(
                sreg_request, resp_data)
            openid_response.addExtension(sreg_response)
        if use_pape is not None:
            policies = [
                use_pape
            ]
            pape_response = pape.Response(auth_policies=policies)
            openid_response.addExtension(pape_response)
        return openid_response

    def parse_query_string(self, query_str):
        query_items = map(tuple,
            [item.split('=') for item in query_str.split('&')])
        query = dict(query_items)
        return query

    def test_login_physical_multifactor_request(self):
        settings.OPENID_PHYSICAL_MULTIFACTOR_REQUIRED = True
        preferred_auth = pape.AUTH_MULTI_FACTOR_PHYSICAL
        self.provider.type_uris.append(pape.ns_uri)
        
        openid_req = {'openid_identifier': 'http://example.com/identity',
               'next': '/getuser/'}
        response = self.client.post('/openid/login/', openid_req)
        openid_request = self.provider.parseFormPost(response.content)

        request_auth = openid_request.message.getArg(
            'http://specs.openid.net/extensions/pape/1.0',
            'preferred_auth_policies',
        )
        self.assertEqual(request_auth, preferred_auth)

    def test_login_physical_multifactor_response(self):
        settings.OPENID_PHYSICAL_MULTIFACTOR_REQUIRED = True
        preferred_auth = pape.AUTH_MULTI_FACTOR_PHYSICAL
        self.provider.type_uris.append(pape.ns_uri)

        def mock_complete(this, request_args, return_to):
            request = {'openid.mode': 'checkid_setup',
                       'openid.trust_root': 'http://localhost/',
                       'openid.return_to': 'http://localhost/',
                       'openid.identity': IDENTIFIER_SELECT,
                       'openid.ns.pape' : pape.ns_uri,
                       'openid.pape.auth_policies': request_args.get('openid.pape.auth_policies', pape.AUTH_NONE),
            }
            openid_server = self.provider.server
            orequest = openid_server.decodeRequest(request)
            response = SuccessResponse(
                self.endpoint, orequest.message,
                signed_fields=['openid.pape.auth_policies',])
            return response
        Consumer.complete = mock_complete

        user = User.objects.create_user('testuser', 'test@example.com')
        useropenid = UserOpenID(
            user=user,
            claimed_id='http://example.com/identity',
            display_id='http://example.com/identity')
        useropenid.save()

        openid_req = {'openid_identifier': 'http://example.com/identity',
               'next': '/getuser/'}
        openid_resp =  {'nickname': 'testuser', 'fullname': 'Openid User',
                 'email': 'test@example.com'}

        response = self._do_user_login(openid_req, openid_resp, use_pape=pape.AUTH_MULTI_FACTOR_PHYSICAL)

        query = self.parse_query_string(response.request['QUERY_STRING'])
        self.assertTrue('openid.pape.auth_policies' in query)
        self.assertEqual(query['openid.pape.auth_policies'], 
                quote_plus(preferred_auth))

        response = self.client.get('/getuser/')
        self.assertEqual(response.content, 'testuser')


    def test_login_physical_multifactor_not_provided(self):
        settings.OPENID_PHYSICAL_MULTIFACTOR_REQUIRED = True
        preferred_auth = pape.AUTH_MULTI_FACTOR_PHYSICAL
        self.provider.type_uris.append(pape.ns_uri)

        def mock_complete(this, request_args, return_to):
            request = {'openid.mode': 'checkid_setup',
                       'openid.trust_root': 'http://localhost/',
                       'openid.return_to': 'http://localhost/',
                       'openid.identity': IDENTIFIER_SELECT,
                       'openid.ns.pape' : pape.ns_uri,
                       'openid.pape.auth_policies': request_args.get('openid.pape.auth_policies', pape.AUTH_NONE),
            }
            openid_server = self.provider.server
            orequest = openid_server.decodeRequest(request)
            response = SuccessResponse(
                self.endpoint, orequest.message,
                signed_fields=['openid.pape.auth_policies',])
            return response
        Consumer.complete = mock_complete

        user = User.objects.create_user('testuser', 'test@example.com')
        useropenid = UserOpenID(    
            user=user,
            claimed_id='http://example.com/identity',
            display_id='http://example.com/identity')
        useropenid.save()

        openid_req = {'openid_identifier': 'http://example.com/identity',
               'next': '/getuser/'}
        openid_resp =  {'nickname': 'testuser', 'fullname': 'Openid User',
                 'email': 'test@example.com'}

        openid_request = self._get_login_request(openid_req)
        openid_response = self._get_login_response(openid_request, openid_req, openid_resp, use_pape=pape.AUTH_NONE)

        response_auth = openid_request.message.getArg(
            'http://specs.openid.net/extensions/pape/1.0',
            'auth_policies',
        )
        self.assertNotEqual(response_auth, preferred_auth)

        response = self.complete(openid_response)
        self.assertEquals(403, response.status_code)

    def test_login_without_nickname(self):
        settings.OPENID_CREATE_USERS = True

        openid_req = {'openid_identifier': 'http://example.com/identity',
               'next': '/getuser/'}
        openid_resp =  {'nickname': '', 'fullname': 'Openid User',
                 'email': 'foo@example.com'}
        self._do_user_login(openid_req, openid_resp)
        response = self.client.get('/getuser/')

        # username defaults to 'openiduser'
        self.assertEquals(response.content, 'openiduser')

        # The user's full name and email have been updated.
        user = User.objects.get(username=response.content)
        self.assertEquals(user.first_name, 'Openid')
        self.assertEquals(user.last_name, 'User')
        self.assertEquals(user.email, 'foo@example.com')

    def test_login_follow_rename(self):
        settings.OPENID_FOLLOW_RENAMES = True
        settings.OPENID_UPDATE_DETAILS_FROM_SREG = True
        user = User.objects.create_user('testuser', 'someone@example.com')
        useropenid = UserOpenID(
            user=user,
            claimed_id='http://example.com/identity',
            display_id='http://example.com/identity')
        useropenid.save()

        openid_req = {'openid_identifier': 'http://example.com/identity',
               'next': '/getuser/'}
        openid_resp =  {'nickname': 'someuser', 'fullname': 'Some User',
                 'email': 'foo@example.com'}
        self._do_user_login(openid_req, openid_resp)
        response = self.client.get('/getuser/')

        # If OPENID_FOLLOW_RENAMES, they are logged in as
        # someuser (the passed in nickname has changed the username)
        self.assertEquals(response.content, 'someuser')

        # The user's full name and email have been updated.
        user = User.objects.get(username=response.content)
        self.assertEquals(user.first_name, 'Some')
        self.assertEquals(user.last_name, 'User')
        self.assertEquals(user.email, 'foo@example.com')

    def test_login_follow_rename_conflict(self):
        settings.OPENID_FOLLOW_RENAMES = True
        settings.OPENID_UPDATE_DETAILS_FROM_SREG = True
        # Setup existing user who's name we're going to switch to
        user = User.objects.create_user('testuser', 'someone@example.com')
        UserOpenID.objects.get_or_create(
            user=user,
            claimed_id='http://example.com/existing_identity',
            display_id='http://example.com/existing_identity')

        # Setup user who is going to try to change username to 'testuser'
        renamed_user = User.objects.create_user('renameuser', 'someone@example.com')
        UserOpenID.objects.get_or_create(
            user=renamed_user,
            claimed_id='http://example.com/identity',
            display_id='http://example.com/identity')

        # identity url is for 'renameuser'
        openid_req = {'openid_identifier': 'http://example.com/identity',
               'next': '/getuser/'}
        # but returned username is for 'testuser', which already exists for another identity
        openid_resp =  {'nickname': 'testuser', 'fullname': 'Rename User',
                 'email': 'rename@example.com'}
        self._do_user_login(openid_req, openid_resp)
        response = self.client.get('/getuser/')

        # If OPENID_FOLLOW_RENAMES, attempt to change username to 'testuser'
        # but since that username is already taken by someone else, we go through
        # the process of adding +i to it, and get testuser2.
        self.assertEquals(response.content, 'testuser2')

        # The user's full name and email have been updated.
        user = User.objects.get(username=response.content)
        self.assertEquals(user.first_name, 'Rename')
        self.assertEquals(user.last_name, 'User')
        self.assertEquals(user.email, 'rename@example.com')

    def test_login_follow_rename_false_onlyonce(self):
        settings.OPENID_FOLLOW_RENAMES = True
        settings.OPENID_UPDATE_DETAILS_FROM_SREG = True
        # Setup existing user who's name we're going to switch to
        user = User.objects.create_user('testuser', 'someone@example.com')
        UserOpenID.objects.get_or_create(
            user=user,
            claimed_id='http://example.com/existing_identity',
            display_id='http://example.com/existing_identity')

        # Setup user who is going to try to change username to 'testuser'
        renamed_user = User.objects.create_user('testuser2000eight', 'someone@example.com')
        UserOpenID.objects.get_or_create(
            user=renamed_user,
            claimed_id='http://example.com/identity',
            display_id='http://example.com/identity')

        # identity url is for 'testuser2000eight'
        openid_req = {'openid_identifier': 'http://example.com/identity',
               'next': '/getuser/'}
        # but returned username is for 'testuser', which already exists for another identity
        openid_resp =  {'nickname': 'testuser2', 'fullname': 'Rename User',
                 'email': 'rename@example.com'}
        self._do_user_login(openid_req, openid_resp)
        response = self.client.get('/getuser/')

        # If OPENID_FOLLOW_RENAMES, attempt to change username to 'testuser'
        # but since that username is already taken by someone else, we go through
        # the process of adding +i to it.  Even though it looks like the username
        # follows the nickname+i scheme, it has non-numbers in the suffix, so
        # it's not an auto-generated one.  The regular process of renaming to
        # 'testuser' has a conflict, so we get +2 at the end.
        self.assertEquals(response.content, 'testuser2')

        # The user's full name and email have been updated.
        user = User.objects.get(username=response.content)
        self.assertEquals(user.first_name, 'Rename')
        self.assertEquals(user.last_name, 'User')
        self.assertEquals(user.email, 'rename@example.com')

    def test_login_follow_rename_conflict_onlyonce(self):
        settings.OPENID_FOLLOW_RENAMES = True
        settings.OPENID_UPDATE_DETAILS_FROM_SREG = True
        # Setup existing user who's name we're going to switch to
        user = User.objects.create_user('testuser', 'someone@example.com')
        UserOpenID.objects.get_or_create(
            user=user,
            claimed_id='http://example.com/existing_identity',
            display_id='http://example.com/existing_identity')

        # Setup user who is going to try to change username to 'testuser'
        renamed_user = User.objects.create_user('testuser2000', 'someone@example.com')
        UserOpenID.objects.get_or_create(
            user=renamed_user,
            claimed_id='http://example.com/identity',
            display_id='http://example.com/identity')

        # identity url is for 'testuser2000'
        openid_req = {'openid_identifier': 'http://example.com/identity',
               'next': '/getuser/'}
        # but returned username is for 'testuser', which already exists for another identity
        openid_resp =  {'nickname': 'testuser', 'fullname': 'Rename User',
                 'email': 'rename@example.com'}
        self._do_user_login(openid_req, openid_resp)
        response = self.client.get('/getuser/')

        # If OPENID_FOLLOW_RENAMES, attempt to change username to 'testuser'
        # but since that username is already taken by someone else, we go through
        # the process of adding +i to it.  Since the user for this identity url
        # already has a name matching that pattern, check if first.
        self.assertEquals(response.content, 'testuser2000')

        # The user's full name and email have been updated.
        user = User.objects.get(username=response.content)
        self.assertEquals(user.first_name, 'Rename')
        self.assertEquals(user.last_name, 'User')
        self.assertEquals(user.email, 'rename@example.com')

    def test_login_follow_rename_false_conflict(self):
        settings.OPENID_FOLLOW_RENAMES = True
        settings.OPENID_UPDATE_DETAILS_FROM_SREG = True
        # Setup existing user who's username matches the name+i pattern
        user = User.objects.create_user('testuser2', 'someone@example.com')
        UserOpenID.objects.get_or_create(
            user=user,
            claimed_id='http://example.com/identity',
            display_id='http://example.com/identity')

        # identity url is for 'testuser2'
        openid_req = {'openid_identifier': 'http://example.com/identity',
               'next': '/getuser/'}
        # but returned username is for 'testuser', which looks like we've done
        # a username+1 for them already, but 'testuser' isn't actually taken
        openid_resp =  {'nickname': 'testuser', 'fullname': 'Same User',
                 'email': 'same@example.com'}
        self._do_user_login(openid_req, openid_resp)
        response = self.client.get('/getuser/')

        # If OPENID_FOLLOW_RENAMES, username should be changed to 'testuser'
        # because it wasn't currently taken
        self.assertEquals(response.content, 'testuser')

        # The user's full name and email have been updated.
        user = User.objects.get(username=response.content)
        self.assertEquals(user.first_name, 'Same')
        self.assertEquals(user.last_name, 'User')
        self.assertEquals(user.email, 'same@example.com')

    def test_strict_username_no_nickname(self):
        settings.OPENID_CREATE_USERS = True
        settings.OPENID_STRICT_USERNAMES = True

        # Posting in an identity URL begins the authentication request:
        response = self.client.post('/openid/login/',
            {'openid_identifier': 'http://example.com/identity',
             'next': '/getuser/'})
        self.assertContains(response, 'OpenID transaction in progress')

        # Complete the request, passing back some simple registration
        # data.  The user is redirected to the next URL.
        openid_request = self.provider.parseFormPost(response.content)
        sreg_request = sreg.SRegRequest.fromOpenIDRequest(openid_request)
        openid_response = openid_request.answer(True)
        sreg_response = sreg.SRegResponse.extractResponse(
            sreg_request, {'nickname': '', # No nickname
                           'fullname': 'Some User',
                           'email': 'foo@example.com'})
        openid_response.addExtension(sreg_response)
        response = self.complete(openid_response)

        # Status code should be 403: Forbidden
        self.assertEquals(403, response.status_code)

    def test_strict_username_duplicate_user(self):
        settings.OPENID_CREATE_USERS = True
        settings.OPENID_STRICT_USERNAMES = True
        # Create a user with the same name as we'll pass back via sreg.
        user = User.objects.create_user('someuser', 'someone@example.com')
        useropenid = UserOpenID(
            user=user,
            claimed_id='http://example.com/different_identity',
            display_id='http://example.com/different_identity')
        useropenid.save()

        # Posting in an identity URL begins the authentication request:
        response = self.client.post('/openid/login/',
            {'openid_identifier': 'http://example.com/identity',
             'next': '/getuser/'})
        self.assertContains(response, 'OpenID transaction in progress')

        # Complete the request, passing back some simple registration
        # data.  The user is redirected to the next URL.
        openid_request = self.provider.parseFormPost(response.content)
        sreg_request = sreg.SRegRequest.fromOpenIDRequest(openid_request)
        openid_response = openid_request.answer(True)
        sreg_response = sreg.SRegResponse.extractResponse(
            sreg_request, {'nickname': 'someuser', 'fullname': 'Some User',
                           'email': 'foo@example.com'})
        openid_response.addExtension(sreg_response)
        response = self.complete(openid_response)

        # Status code should be 403: Forbidden
        self.assertContains(response,
            "The username (someuser) with which you tried to log in is "
            "already in use for a different account.",
            status_code=403)

    def test_login_requires_sreg_required_fields(self):
        # If any required attributes are not included in the response,
        # we fail with a forbidden.
        settings.OPENID_CREATE_USERS = True
        settings.OPENID_SREG_REQUIRED_FIELDS = ('email', 'language')
        # Posting in an identity URL begins the authentication request:
        response = self.client.post('/openid/login/',
            {'openid_identifier': 'http://example.com/identity',
             'next': '/getuser/'})
        self.assertContains(response, 'OpenID transaction in progress')

        # Complete the request, passing back some simple registration
        # data.  The user is redirected to the next URL.
        openid_request = self.provider.parseFormPost(response.content)
        sreg_request = sreg.SRegRequest.fromOpenIDRequest(openid_request)
        openid_response = openid_request.answer(True)
        sreg_response = sreg.SRegResponse.extractResponse(
            sreg_request, {'nickname': 'foo',
                           'fullname': 'Some User',
                           'email': 'foo@example.com'})
        openid_response.addExtension(sreg_response)
        response = self.complete(openid_response)

        # Status code should be 403: Forbidden as we didn't include
        # a required field - language.
        self.assertContains(response,
            "An attribute required for logging in was not returned "
            "(language)", status_code=403)

    def test_login_update_details(self):
        settings.OPENID_UPDATE_DETAILS_FROM_SREG = True
        user = User.objects.create_user('testuser', 'someone@example.com')
        useropenid = UserOpenID(
            user=user,
            claimed_id='http://example.com/identity',
            display_id='http://example.com/identity')
        useropenid.save()

        openid_req = {'openid_identifier': 'http://example.com/identity',
               'next': '/getuser/'}
        openid_resp =  {'nickname': 'testuser', 'fullname': 'Some User',
                 'email': 'foo@example.com'}
        self._do_user_login(openid_req, openid_resp)
        response = self.client.get('/getuser/')

        self.assertEquals(response.content, 'testuser')

        # The user's full name and email have been updated.
        user = User.objects.get(username=response.content)
        self.assertEquals(user.first_name, 'Some')
        self.assertEquals(user.last_name, 'User')
        self.assertEquals(user.email, 'foo@example.com')

    def test_login_uses_sreg_extra_fields(self):
        # The configurable sreg attributes are used in the request.
        settings.OPENID_SREG_EXTRA_FIELDS = ('language',)
        user = User.objects.create_user('testuser', 'someone@example.com')
        useropenid = UserOpenID(
            user=user,
            claimed_id='http://example.com/identity',
            display_id='http://example.com/identity')
        useropenid.save()

        # Posting in an identity URL begins the authentication request:
        response = self.client.post('/openid/login/',
            {'openid_identifier': 'http://example.com/identity',
             'next': '/getuser/'})

        openid_request = self.provider.parseFormPost(response.content)
        sreg_request = sreg.SRegRequest.fromOpenIDRequest(openid_request)
        for field in ('email', 'fullname', 'nickname', 'language'):
            self.assertTrue(field in sreg_request)

    def test_login_uses_sreg_required_fields(self):
        # The configurable sreg attributes are used in the request.
        settings.OPENID_SREG_REQUIRED_FIELDS = ('email', 'language')
        user = User.objects.create_user('testuser', 'someone@example.com')
        useropenid = UserOpenID(
            user=user,
            claimed_id='http://example.com/identity',
            display_id='http://example.com/identity')
        useropenid.save()

        # Posting in an identity URL begins the authentication request:
        response = self.client.post('/openid/login/',
            {'openid_identifier': 'http://example.com/identity',
             'next': '/getuser/'})

        openid_request = self.provider.parseFormPost(response.content)
        sreg_request = sreg.SRegRequest.fromOpenIDRequest(openid_request)

        self.assertEqual(['email', 'language'], sreg_request.required)
        self.assertEqual(['fullname', 'nickname'], sreg_request.optional)

    def test_login_attribute_exchange(self):
        settings.OPENID_UPDATE_DETAILS_FROM_SREG = True
        user = User.objects.create_user('testuser', 'someone@example.com')
        useropenid = UserOpenID(
            user=user,
            claimed_id='http://example.com/identity',
            display_id='http://example.com/identity')
        useropenid.save()

        # Configure the provider to advertise attribute exchange
        # protocol and start the authentication process:
        self.provider.type_uris.append('http://openid.net/srv/ax/1.0')
        response = self.client.post('/openid/login/',
            {'openid_identifier': 'http://example.com/identity',
             'next': '/getuser/'})
        self.assertContains(response, 'OpenID transaction in progress')

        # The resulting OpenID request uses the Attribute Exchange
        # extension rather than the Simple Registration extension.
        openid_request = self.provider.parseFormPost(response.content)
        sreg_request = sreg.SRegRequest.fromOpenIDRequest(openid_request)
        self.assertEqual(sreg_request.required, [])
        self.assertEqual(sreg_request.optional, [])

        fetch_request = ax.FetchRequest.fromOpenIDRequest(openid_request)
        self.assertTrue(fetch_request.has_key(
                'http://axschema.org/contact/email'))
        self.assertTrue(fetch_request.has_key(
                'http://axschema.org/namePerson'))
        self.assertTrue(fetch_request.has_key(
                'http://axschema.org/namePerson/first'))
        self.assertTrue(fetch_request.has_key(
                'http://axschema.org/namePerson/last'))
        self.assertTrue(fetch_request.has_key(
                'http://axschema.org/namePerson/friendly'))
        # myOpenID compatibilty attributes:
        self.assertTrue(fetch_request.has_key(
                'http://schema.openid.net/contact/email'))
        self.assertTrue(fetch_request.has_key(
                'http://schema.openid.net/namePerson'))
        self.assertTrue(fetch_request.has_key(
                'http://schema.openid.net/namePerson/friendly'))

        # Build up a response including AX data.
        openid_response = openid_request.answer(True)
        fetch_response = ax.FetchResponse(fetch_request)
        fetch_response.addValue(
            'http://axschema.org/contact/email', 'foo@example.com')
        fetch_response.addValue(
            'http://axschema.org/namePerson/first', 'Firstname')
        fetch_response.addValue(
            'http://axschema.org/namePerson/last', 'Lastname')
        fetch_response.addValue(
            'http://axschema.org/namePerson/friendly', 'someuser')
        openid_response.addExtension(fetch_response)
        response = self.complete(openid_response)
        self.assertRedirects(response, 'http://testserver/getuser/')

        # And they are now logged in as testuser (the passed in
        # nickname has not caused the username to change).
        response = self.client.get('/getuser/')
        self.assertEquals(response.content, 'testuser')

        # The user's full name and email have been updated.
        user = User.objects.get(username='testuser')
        self.assertEquals(user.first_name, 'Firstname')
        self.assertEquals(user.last_name, 'Lastname')
        self.assertEquals(user.email, 'foo@example.com')

    def test_login_teams(self):
        settings.OPENID_LAUNCHPAD_TEAMS_MAPPING_AUTO = False
        settings.OPENID_LAUNCHPAD_TEAMS_MAPPING = {'teamname': 'groupname',
                                                   'otherteam': 'othergroup'}
        user = User.objects.create_user('testuser', 'someone@example.com')
        group = Group(name='groupname')
        group.save()
        ogroup = Group(name='othergroup')
        ogroup.save()
        user.groups.add(ogroup)
        user.save()
        useropenid = UserOpenID(
            user=user,
            claimed_id='http://example.com/identity',
            display_id='http://example.com/identity')
        useropenid.save()

        # Posting in an identity URL begins the authentication request:
        response = self.client.post('/openid/login/',
            {'openid_identifier': 'http://example.com/identity',
             'next': '/getuser/'})
        self.assertContains(response, 'OpenID transaction in progress')

        # Complete the request
        openid_request = self.provider.parseFormPost(response.content)
        openid_response = openid_request.answer(True)
        teams_request = teams.TeamsRequest.fromOpenIDRequest(openid_request)
        teams_response = teams.TeamsResponse.extractResponse(
            teams_request, 'teamname,some-other-team')
        openid_response.addExtension(teams_response)
        response = self.complete(openid_response)
        self.assertRedirects(response, 'http://testserver/getuser/')

        # And they are now logged in as testuser
        response = self.client.get('/getuser/')
        self.assertEquals(response.content, 'testuser')

        # The user's groups have been updated.
        user = User.objects.get(username='testuser')
        self.assertTrue(group in user.groups.all())
        self.assertTrue(ogroup not in user.groups.all())

    def test_login_teams_automapping(self):
        settings.OPENID_LAUNCHPAD_TEAMS_MAPPING = {'teamname': 'groupname',
                                                   'otherteam': 'othergroup'}
        settings.OPENID_LAUNCHPAD_TEAMS_MAPPING_AUTO = True
        settings.OPENID_LAUNCHPAD_TEAMS_MAPPING_AUTO_BLACKLIST = ['django-group1', 'django-group2']
        user = User.objects.create_user('testuser', 'someone@example.com')
        group1 = Group(name='django-group1')
        group1.save()
        group2 = Group(name='django-group2')
        group2.save()
        group3 = Group(name='django-group3')
        group3.save()
        user.save()
        useropenid = UserOpenID(
            user=user,
            claimed_id='http://example.com/identity',
            display_id='http://example.com/identity')
        useropenid.save()

        # Posting in an identity URL begins the authentication request:
        response = self.client.post('/openid/login/',
            {'openid_identifier': 'http://example.com/identity',
             'next': '/getuser/'})
        self.assertContains(response, 'OpenID transaction in progress')

        # Complete the request
        openid_request = self.provider.parseFormPost(response.content)
        openid_response = openid_request.answer(True)
        teams_request = teams.TeamsRequest.fromOpenIDRequest(openid_request)

        self.assertEqual(group1 in user.groups.all(), False)
        self.assertEqual(group2 in user.groups.all(), False)
        self.assertTrue(group3 not in user.groups.all())

    def test_login_teams_staff_not_defined(self):
        delattr(settings, 'OPENID_LAUNCHPAD_STAFF_TEAMS')
        user = User.objects.create_user('testuser', 'someone@example.com')
        user.is_staff = True
        user.save()
        self.assertTrue(user.is_staff)

        user = self.get_openid_authed_user_with_teams(user, 'teamname,some-other-team')
        self.assertTrue(user.is_staff)

    def test_login_teams_staff_assignment(self):
        settings.OPENID_LAUNCHPAD_STAFF_TEAMS = ('teamname',)
        user = User.objects.create_user('testuser', 'someone@example.com')
        user.is_staff = False
        user.save()
        self.assertFalse(user.is_staff)

        user = self.get_openid_authed_user_with_teams(user, 'teamname,some-other-team')
        self.assertTrue(user.is_staff)

    def test_login_teams_staff_unassignment(self):
        settings.OPENID_LAUNCHPAD_STAFF_TEAMS = ('different-teamname',)
        user = User.objects.create_user('testuser', 'someone@example.com')
        user.is_staff = True
        user.save()
        self.assertTrue(user.is_staff)

        user = self.get_openid_authed_user_with_teams(user, 'teamname,some-other-team')
        self.assertFalse(user.is_staff)

    def get_openid_authed_user_with_teams(self, user, teams_str):
        useropenid = UserOpenID(
            user=user,
            claimed_id='http://example.com/identity',
            display_id='http://example.com/identity')
        useropenid.save()

        # Posting in an identity URL begins the authentication request:
        response = self.client.post('/openid/login/',
            {'openid_identifier': 'http://example.com/identity'})

        # Complete the request
        openid_request = self.provider.parseFormPost(response.content)
        openid_response = openid_request.answer(True)
        teams_request = teams.TeamsRequest.fromOpenIDRequest(openid_request)
        teams_response = teams.TeamsResponse.extractResponse(
            teams_request, teams_str)
        openid_response.addExtension(teams_response)
        response = self.complete(openid_response)
        return User.objects.get(username=user.username)

    def test_login_complete_signals_login(self):
        # An oauth_login_complete signal is emitted including the
        # request and sreg_response.
        user = User.objects.create_user('someuser', 'someone@example.com')
        useropenid = UserOpenID(
            user=user,
            claimed_id='http://example.com/identity',
            display_id='http://example.com/identity')
        useropenid.save()
        response = self.client.post('/openid/login/',
            {'openid_identifier': 'http://example.com/identity'})
        openid_request = self.provider.parseFormPost(response.content)
        openid_response = openid_request.answer(True)
        # Use a closure to test whether the signal handler was called.
        self.signal_handler_called = False
        def login_callback(sender, **kwargs):
            self.assertTrue(isinstance(
                kwargs.get('request', None), HttpRequest))
            self.assertTrue(isinstance(
                kwargs.get('openid_response', None), SuccessResponse))
            self.signal_handler_called = True
        openid_login_complete.connect(login_callback)

        response = self.complete(openid_response)

        self.assertTrue(self.signal_handler_called)
        openid_login_complete.disconnect(login_callback)


class HelperFunctionsTest(TestCase):
    def test_sanitise_redirect_url(self):
        settings.ALLOWED_EXTERNAL_OPENID_REDIRECT_DOMAINS = [
            "example.com", "example.org"]
        # list of URLs and whether they should be passed or not
        urls = [
            ("http://example.com", True),
            ("http://example.org/", True),
            ("http://example.org/foo/bar", True),
            ("http://example.org/foo/bar?baz=quux", True),
            ("http://example.org:9999/foo/bar?baz=quux", True),
            ("http://www.example.org/", False),
            ("http://example.net/foo/bar?baz=quux", False),
            ("/somewhere/local", True),
            ("/somewhere/local?url=http://fail.com/bar", True),
            # An empty path, as seen when no "next" parameter is passed.
            ("", False),
            ("/path with spaces", False),
        ]
        for url, returns_self in urls:
            sanitised = sanitise_redirect_url(url)
            if returns_self:
                self.assertEqual(url, sanitised)
            else:
                self.assertEqual(settings.LOGIN_REDIRECT_URL, sanitised)

def suite():
    return unittest.TestLoader().loadTestsFromName(__name__)<|MERGE_RESOLUTION|>--- conflicted
+++ resolved
@@ -178,14 +178,10 @@
         self.old_teams_map = getattr(settings, 'OPENID_LAUNCHPAD_TEAMS_MAPPING', {})
         self.old_use_as_admin_login = getattr(settings, 'OPENID_USE_AS_ADMIN_LOGIN', False)
         self.old_follow_renames = getattr(settings, 'OPENID_FOLLOW_RENAMES', False)
-<<<<<<< HEAD
         self.old_physical_multifactor = getattr(settings, 'OPENID_PHYSICAL_MULTIFACTOR_REQUIRED', False)
         self.old_consumer_complete = Consumer.complete
-
-=======
         self.old_required_fields = getattr(
             settings, 'OPENID_SREG_REQUIRED_FIELDS', [])
->>>>>>> fe78850c
 
         settings.OPENID_CREATE_USERS = False
         settings.OPENID_STRICT_USERNAMES = False
@@ -194,11 +190,8 @@
         settings.OPENID_LAUNCHPAD_TEAMS_MAPPING = {}
         settings.OPENID_USE_AS_ADMIN_LOGIN = False
         settings.OPENID_FOLLOW_RENAMES = False
-<<<<<<< HEAD
         settings.OPENID_PHYSICAL_MULTIFACTOR_REQUIRED = False
-=======
         settings.OPENID_SREG_REQUIRED_FIELDS = []
->>>>>>> fe78850c
 
     def tearDown(self):
         settings.LOGIN_REDIRECT_URL = self.old_login_redirect_url
@@ -209,12 +202,9 @@
         settings.OPENID_LAUNCHPAD_TEAMS_MAPPING = self.old_teams_map
         settings.OPENID_USE_AS_ADMIN_LOGIN = self.old_use_as_admin_login
         settings.OPENID_FOLLOW_RENAMES = self.old_follow_renames
-<<<<<<< HEAD
         settings.OPENID_PHYSICAL_MULTIFACTOR_REQUIRED = self.old_physical_multifactor
         Consumer.complete = self.old_consumer_complete
-=======
         settings.OPENID_SREG_REQUIRED_FIELDS = self.old_required_fields
->>>>>>> fe78850c
 
         setDefaultFetcher(None)
         super(RelyingPartyTests, self).tearDown()
