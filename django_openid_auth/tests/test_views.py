# django-openid-auth -  OpenID integration for django.contrib.auth
#
# Copyright (C) 2009-2010 Canonical Ltd.
#
# Redistribution and use in source and binary forms, with or without
# modification, are permitted provided that the following conditions
# are met:
#
# * Redistributions of source code must retain the above copyright
# notice, this list of conditions and the following disclaimer.
#
# * Redistributions in binary form must reproduce the above copyright
# notice, this list of conditions and the following disclaimer in the
# documentation and/or other materials provided with the distribution.
#
# THIS SOFTWARE IS PROVIDED BY THE COPYRIGHT HOLDERS AND CONTRIBUTORS
# "AS IS" AND ANY EXPRESS OR IMPLIED WARRANTIES, INCLUDING, BUT NOT
# LIMITED TO, THE IMPLIED WARRANTIES OF MERCHANTABILITY AND FITNESS
# FOR A PARTICULAR PURPOSE ARE DISCLAIMED. IN NO EVENT SHALL THE
# COPYRIGHT OWNER OR CONTRIBUTORS BE LIABLE FOR ANY DIRECT, INDIRECT,
# INCIDENTAL, SPECIAL, EXEMPLARY, OR CONSEQUENTIAL DAMAGES (INCLUDING,
# BUT NOT LIMITED TO, PROCUREMENT OF SUBSTITUTE GOODS OR SERVICES;
# LOSS OF USE, DATA, OR PROFITS; OR BUSINESS INTERRUPTION) HOWEVER
# CAUSED AND ON ANY THEORY OF LIABILITY, WHETHER IN CONTRACT, STRICT
# LIABILITY, OR TORT (INCLUDING NEGLIGENCE OR OTHERWISE) ARISING IN
# ANY WAY OUT OF THE USE OF THIS SOFTWARE, EVEN IF ADVISED OF THE
# POSSIBILITY OF SUCH DAMAGE.

import cgi
import unittest
from urllib import quote_plus

from django.conf import settings
from django.contrib.auth.models import User, Group
from django.http import HttpRequest, HttpResponse
from django.test import TestCase
from openid.consumer.consumer import Consumer, SuccessResponse
from openid.consumer.discover import OpenIDServiceEndpoint
from openid.extensions import ax, sreg, pape
from openid.fetchers import (
    HTTPFetcher, HTTPFetchingError, HTTPResponse, setDefaultFetcher)
from openid.oidutil import importElementTree
from openid.server.server import BROWSER_REQUEST_MODES, ENCODE_URL, Server
from openid.store.memstore import MemoryStore
from openid.message import OPENID1_URL_LIMIT, IDENTIFIER_SELECT

from django_openid_auth import teams
from django_openid_auth.models import UserOpenID
from django_openid_auth.views import (
    sanitise_redirect_url, 
    make_consumer,
)
from django_openid_auth.auth import OpenIDBackend
from django_openid_auth.signals import openid_login_complete
from django_openid_auth.store import DjangoOpenIDStore
from django_openid_auth.exceptions import (
    MissingUsernameViolation,
    DuplicateUsernameViolation,
    MissingPhysicalMultiFactor,
    RequiredAttributeNotReturned,
)

ET = importElementTree()

class StubOpenIDProvider(HTTPFetcher):

    def __init__(self, base_url):
        self.store = MemoryStore()
        self.identity_url = base_url + 'identity'
        self.localid_url = base_url + 'localid'
        self.endpoint_url = base_url + 'endpoint'
        self.server = Server(self.store, self.endpoint_url)
        self.last_request = None
        self.type_uris = ['http://specs.openid.net/auth/2.0/signon']

    def fetch(self, url, body=None, headers=None):
        if url == self.identity_url:
            # Serve an XRDS document directly, pointing at our endpoint.
            type_uris = ['<Type>%s</Type>' % uri for uri in self.type_uris]
            return HTTPResponse(
                url, 200, {'content-type': 'application/xrds+xml'}, """\
<?xml version="1.0"?>
<xrds:XRDS
    xmlns="xri://$xrd*($v*2.0)"
    xmlns:xrds="xri://$xrds">
  <XRD>
    <Service priority="0">
      %s
      <URI>%s</URI>
      <LocalID>%s</LocalID>
    </Service>
  </XRD>
</xrds:XRDS>
""" % ('\n'.join(type_uris), self.endpoint_url, self.localid_url))
        elif url.startswith(self.endpoint_url):
            # Gather query parameters
            query = {}
            if '?' in url:
                query.update(cgi.parse_qsl(url.split('?', 1)[1]))
            if body is not None:
                query.update(cgi.parse_qsl(body))
            self.last_request = self.server.decodeRequest(query)

            # The browser based requests should not be handled through
            # the fetcher interface.
            assert self.last_request.mode not in BROWSER_REQUEST_MODES

            response = self.server.handleRequest(self.last_request)
            webresponse = self.server.encodeResponse(response)
            return HTTPResponse(url,  webresponse.code, webresponse.headers,
                                webresponse.body)
        else:
            raise HTTPFetchingError('unknown URL %s' % url)

    def parseFormPost(self, content):
        """Parse an HTML form post to create an OpenID request."""
        # Hack to make the javascript XML compliant ...
        content = content.replace('i < elements.length',
                                  'i &lt; elements.length')
        tree = ET.XML(content)
        form = tree.find('.//form')
        assert form is not None, 'No form in document'
        assert form.get('action') == self.endpoint_url, (
            'Form posts to %s instead of %s' % (form.get('action'),
                                                self.endpoint_url))
        query = {}
        for input in form.findall('input'):
            if input.get('type') != 'hidden':
                continue
            query[input.get('name').encode('UTF-8')] = \
                input.get('value').encode('UTF-8')
        self.last_request = self.server.decodeRequest(query)
        return self.last_request


class DummyDjangoRequest(object):
    def __init__(self, request_path):
        self.request_path = request_path
        self.META = {
            'HTTP_HOST': "localhost",
            'SCRIPT_NAME': "http://localhost",
            'SERVER_PROTOCOL': "http",
        }
        self.POST = {
            'openid_identifier': "http://example.com/identity",
        }
        self.GET = {}
        self.session = {}

    def get_full_path(self):
        return self.META['SCRIPT_NAME'] + self.request_path

    def build_absolute_uri(self):
        return self.META['SCRIPT_NAME'] + self.request_path
        
    def _combined_request(self):
        request = {}
        request.update(self.POST)
        request.update(self.GET)
        return request
    REQUEST = property(_combined_request)

class RelyingPartyTests(TestCase):
    urls = 'django_openid_auth.tests.urls'

    def setUp(self):
        super(RelyingPartyTests, self).setUp()
        self.provider = StubOpenIDProvider('http://example.com/')
        self.req = DummyDjangoRequest('http://localhost/')
        self.endpoint = OpenIDServiceEndpoint()
        self.endpoint.claimed_id = 'http://example.com/identity'
        self.endpoint.server_url = 'http://example.com/'
        self.consumer = make_consumer(self.req)
        self.server = Server(DjangoOpenIDStore())
        setDefaultFetcher(self.provider, wrap_exceptions=False)

        self.old_login_redirect_url = getattr(settings, 'LOGIN_REDIRECT_URL', '/accounts/profile/')
        self.old_create_users = getattr(settings, 'OPENID_CREATE_USERS', False)
        self.old_strict_usernames = getattr(settings, 'OPENID_STRICT_USERNAMES', False)
        self.old_update_details = getattr(settings, 'OPENID_UPDATE_DETAILS_FROM_SREG', False)
        self.old_sso_server_url = getattr(settings, 'OPENID_SSO_SERVER_URL', None)
        self.old_teams_map = getattr(settings, 'OPENID_LAUNCHPAD_TEAMS_MAPPING', {})
        self.old_use_as_admin_login = getattr(settings, 'OPENID_USE_AS_ADMIN_LOGIN', False)
        self.old_follow_renames = getattr(settings, 'OPENID_FOLLOW_RENAMES', False)
        self.old_physical_multifactor = getattr(settings, 'OPENID_PHYSICAL_MULTIFACTOR_REQUIRED', False)
        self.old_login_render_failure = getattr(settings, 'OPENID_RENDER_FAILURE', None)
        self.old_consumer_complete = Consumer.complete
<<<<<<< HEAD

=======
>>>>>>> ee6c5a83
        self.old_required_fields = getattr(
            settings, 'OPENID_SREG_REQUIRED_FIELDS', [])

        settings.OPENID_CREATE_USERS = False
        settings.OPENID_STRICT_USERNAMES = False
        settings.OPENID_UPDATE_DETAILS_FROM_SREG = False
        settings.OPENID_SSO_SERVER_URL = None
        settings.OPENID_LAUNCHPAD_TEAMS_MAPPING = {}
        settings.OPENID_USE_AS_ADMIN_LOGIN = False
        settings.OPENID_FOLLOW_RENAMES = False
        settings.OPENID_PHYSICAL_MULTIFACTOR_REQUIRED = False
        settings.OPENID_SREG_REQUIRED_FIELDS = []

    def tearDown(self):
        settings.LOGIN_REDIRECT_URL = self.old_login_redirect_url
        settings.OPENID_CREATE_USERS = self.old_create_users
        settings.OPENID_STRICT_USERNAMES = self.old_strict_usernames
        settings.OPENID_UPDATE_DETAILS_FROM_SREG = self.old_update_details
        settings.OPENID_SSO_SERVER_URL = self.old_sso_server_url
        settings.OPENID_LAUNCHPAD_TEAMS_MAPPING = self.old_teams_map
        settings.OPENID_USE_AS_ADMIN_LOGIN = self.old_use_as_admin_login
        settings.OPENID_FOLLOW_RENAMES = self.old_follow_renames
        settings.OPENID_PHYSICAL_MULTIFACTOR_REQUIRED = self.old_physical_multifactor
        settings.OPENID_RENDER_FAILURE = self.old_login_render_failure
        Consumer.complete = self.old_consumer_complete
        settings.OPENID_SREG_REQUIRED_FIELDS = self.old_required_fields

        setDefaultFetcher(None)
        super(RelyingPartyTests, self).tearDown()

    def complete(self, openid_response):
        """Complete an OpenID authentication request."""
        # The server can generate either a redirect or a form post
        # here.  For simplicity, force generation of a redirect.
        openid_response.whichEncoding = lambda: ENCODE_URL
        webresponse = self.provider.server.encodeResponse(openid_response)
        self.assertEquals(webresponse.code, 302)
        redirect_to = webresponse.headers['location']
        self.assertTrue(redirect_to.startswith(
                'http://testserver/openid/complete/'))
        return self.client.get('/openid/complete/',
            dict(cgi.parse_qsl(redirect_to.split('?', 1)[1])))

    def test_login(self):
        user = User.objects.create_user('someuser', 'someone@example.com')
        useropenid = UserOpenID(
            user=user,
            claimed_id='http://example.com/identity',
            display_id='http://example.com/identity')
        useropenid.save()

        # The login form is displayed:
        response = self.client.get('/openid/login/')
        self.assertTemplateUsed(response, 'openid/login.html')

        # Posting in an identity URL begins the authentication request:
        response = self.client.post('/openid/login/',
            {'openid_identifier': 'http://example.com/identity',
             'next': '/getuser/'})
        self.assertContains(response, 'OpenID transaction in progress')

        openid_request = self.provider.parseFormPost(response.content)
        self.assertEquals(openid_request.mode, 'checkid_setup')
        self.assertTrue(openid_request.return_to.startswith(
                'http://testserver/openid/complete/'))

        # Complete the request.  The user is redirected to the next URL.
        openid_response = openid_request.answer(True)
        response = self.complete(openid_response)
        self.assertRedirects(response, 'http://testserver/getuser/')

        # And they are now logged in:
        response = self.client.get('/getuser/')
        self.assertEquals(response.content, 'someuser')

    def test_login_no_next(self):
        """Logins with no next parameter redirect to LOGIN_REDIRECT_URL."""
        user = User.objects.create_user('someuser', 'someone@example.com')
        useropenid = UserOpenID(
            user=user,
            claimed_id='http://example.com/identity',
            display_id='http://example.com/identity')
        useropenid.save()

        settings.LOGIN_REDIRECT_URL = '/getuser/'
        response = self.client.post('/openid/login/',
            {'openid_identifier': 'http://example.com/identity'})
        self.assertContains(response, 'OpenID transaction in progress')

        openid_request = self.provider.parseFormPost(response.content)
        self.assertEquals(openid_request.mode, 'checkid_setup')
        self.assertTrue(openid_request.return_to.startswith(
                'http://testserver/openid/complete/'))

        # Complete the request.  The user is redirected to the next URL.
        openid_response = openid_request.answer(True)
        response = self.complete(openid_response)
        self.assertRedirects(
            response, 'http://testserver' + settings.LOGIN_REDIRECT_URL)

    def test_login_sso(self):
        settings.OPENID_SSO_SERVER_URL = 'http://example.com/identity'
        user = User.objects.create_user('someuser', 'someone@example.com')
        useropenid = UserOpenID(
            user=user,
            claimed_id='http://example.com/identity',
            display_id='http://example.com/identity')
        useropenid.save()

        # Requesting the login form immediately begins an
        # authentication request.
        response = self.client.get('/openid/login/', {'next': '/getuser/'})
        self.assertEquals(response.status_code, 200)
        self.assertContains(response, 'OpenID transaction in progress')

        openid_request = self.provider.parseFormPost(response.content)
        self.assertEquals(openid_request.mode, 'checkid_setup')
        self.assertTrue(openid_request.return_to.startswith(
                'http://testserver/openid/complete/'))

        # Complete the request.  The user is redirected to the next URL.
        openid_response = openid_request.answer(True)
        response = self.complete(openid_response)
        self.assertRedirects(response, 'http://testserver/getuser/')

        # And they are now logged in:
        response = self.client.get('/getuser/')
        self.assertEquals(response.content, 'someuser')

    def test_login_create_users(self):
        settings.OPENID_CREATE_USERS = True
        # Create a user with the same name as we'll pass back via sreg.
        User.objects.create_user('someuser', 'someone@example.com')

        # Posting in an identity URL begins the authentication request:
        response = self.client.post('/openid/login/',
            {'openid_identifier': 'http://example.com/identity',
             'next': '/getuser/'})
        self.assertContains(response, 'OpenID transaction in progress')

        # Complete the request, passing back some simple registration
        # data.  The user is redirected to the next URL.
        openid_request = self.provider.parseFormPost(response.content)
        sreg_request = sreg.SRegRequest.fromOpenIDRequest(openid_request)
        openid_response = openid_request.answer(True)
        sreg_response = sreg.SRegResponse.extractResponse(
            sreg_request, {'nickname': 'someuser', 'fullname': 'Some User',
                           'email': 'foo@example.com'})
        openid_response.addExtension(sreg_response)
        response = self.complete(openid_response)
        self.assertRedirects(response, 'http://testserver/getuser/')

        # And they are now logged in as a new user (they haven't taken
        # over the existing "someuser" user).
        response = self.client.get('/getuser/')
        self.assertEquals(response.content, 'someuser2')

        # Check the details of the new user.
        user = User.objects.get(username='someuser2')
        self.assertEquals(user.first_name, 'Some')
        self.assertEquals(user.last_name, 'User')
        self.assertEquals(user.email, 'foo@example.com')

    def _do_user_login(self, req_data, resp_data, use_sreg=True, use_pape=None):
        openid_request = self._get_login_request(req_data)
        openid_response = self._get_login_response(openid_request, resp_data, use_sreg, use_pape)
        response = self.complete(openid_response)
        self.assertRedirects(response, 'http://testserver/getuser/')
        return response

    def _get_login_request(self, req_data):
        # Posting in an identity URL begins the authentication request:
        response = self.client.post('/openid/login/', req_data)
        self.assertContains(response, 'OpenID transaction in progress')

        # Complete the request, passing back some simple registration
        # data.  The user is redirected to the next URL.
        openid_request = self.provider.parseFormPost(response.content)
        return openid_request

    def _get_login_response(self, openid_request, resp_data, use_sreg, use_pape):
        openid_response = openid_request.answer(True)

        if use_sreg:
            sreg_request = sreg.SRegRequest.fromOpenIDRequest(openid_request)
            sreg_response = sreg.SRegResponse.extractResponse(
                sreg_request, resp_data)
            openid_response.addExtension(sreg_response)
        if use_pape is not None:
            policies = [
                use_pape
            ]
            pape_response = pape.Response(auth_policies=policies)
            openid_response.addExtension(pape_response)
        return openid_response

    def parse_query_string(self, query_str):
        query_items = map(tuple,
            [item.split('=') for item in query_str.split('&')])
        query = dict(query_items)
        return query

    def test_login_physical_multifactor_request(self):
        settings.OPENID_PHYSICAL_MULTIFACTOR_REQUIRED = True
        preferred_auth = pape.AUTH_MULTI_FACTOR_PHYSICAL
        self.provider.type_uris.append(pape.ns_uri)
        
        openid_req = {'openid_identifier': 'http://example.com/identity',
               'next': '/getuser/'}
        response = self.client.post('/openid/login/', openid_req)
        openid_request = self.provider.parseFormPost(response.content)

        request_auth = openid_request.message.getArg(
            'http://specs.openid.net/extensions/pape/1.0',
            'preferred_auth_policies',
        )
        self.assertEqual(request_auth, preferred_auth)

    def test_login_physical_multifactor_response(self):
        settings.OPENID_PHYSICAL_MULTIFACTOR_REQUIRED = True
        preferred_auth = pape.AUTH_MULTI_FACTOR_PHYSICAL
        self.provider.type_uris.append(pape.ns_uri)

        def mock_complete(this, request_args, return_to):
            request = {'openid.mode': 'checkid_setup',
                       'openid.trust_root': 'http://localhost/',
                       'openid.return_to': 'http://localhost/',
                       'openid.identity': IDENTIFIER_SELECT,
                       'openid.ns.pape' : pape.ns_uri,
                       'openid.pape.auth_policies': request_args.get('openid.pape.auth_policies', pape.AUTH_NONE),
            }
            openid_server = self.provider.server
            orequest = openid_server.decodeRequest(request)
            response = SuccessResponse(
                self.endpoint, orequest.message,
                signed_fields=['openid.pape.auth_policies',])
            return response
        Consumer.complete = mock_complete

        user = User.objects.create_user('testuser', 'test@example.com')
        useropenid = UserOpenID(
            user=user,
            claimed_id='http://example.com/identity',
            display_id='http://example.com/identity')
        useropenid.save()

        openid_req = {'openid_identifier': 'http://example.com/identity',
               'next': '/getuser/'}
        openid_resp =  {'nickname': 'testuser', 'fullname': 'Openid User',
                 'email': 'test@example.com'}

        response = self._do_user_login(openid_req, openid_resp, use_pape=pape.AUTH_MULTI_FACTOR_PHYSICAL)

        query = self.parse_query_string(response.request['QUERY_STRING'])
        self.assertTrue('openid.pape.auth_policies' in query)
        self.assertEqual(query['openid.pape.auth_policies'], 
                quote_plus(preferred_auth))

        response = self.client.get('/getuser/')
        self.assertEqual(response.content, 'testuser')


    def test_login_physical_multifactor_not_provided(self):
        settings.OPENID_PHYSICAL_MULTIFACTOR_REQUIRED = True
        preferred_auth = pape.AUTH_MULTI_FACTOR_PHYSICAL
        self.provider.type_uris.append(pape.ns_uri)

        def mock_complete(this, request_args, return_to):
            request = {'openid.mode': 'checkid_setup',
                       'openid.trust_root': 'http://localhost/',
                       'openid.return_to': 'http://localhost/',
                       'openid.identity': IDENTIFIER_SELECT,
                       'openid.ns.pape' : pape.ns_uri,
                       'openid.pape.auth_policies': request_args.get('openid.pape.auth_policies', pape.AUTH_NONE),
            }
            openid_server = self.provider.server
            orequest = openid_server.decodeRequest(request)
            response = SuccessResponse(
                self.endpoint, orequest.message,
                signed_fields=['openid.pape.auth_policies',])
            return response
        Consumer.complete = mock_complete

        user = User.objects.create_user('testuser', 'test@example.com')
        useropenid = UserOpenID(    
            user=user,
            claimed_id='http://example.com/identity',
            display_id='http://example.com/identity')
        useropenid.save()

        openid_req = {'openid_identifier': 'http://example.com/identity',
               'next': '/getuser/'}
        openid_resp =  {'nickname': 'testuser', 'fullname': 'Openid User',
                 'email': 'test@example.com'}

        openid_request = self._get_login_request(openid_req)
        openid_response = self._get_login_response(openid_request, openid_req, openid_resp, use_pape=pape.AUTH_NONE)

        response_auth = openid_request.message.getArg(
            'http://specs.openid.net/extensions/pape/1.0',
            'auth_policies',
        )
        self.assertNotEqual(response_auth, preferred_auth)

        response = self.complete(openid_response)
        self.assertEquals(403, response.status_code)
        self.assertContains(response, '<h1>OpenID failed</h1>', status_code=403)
        self.assertContains(response, '<p>Login requires physical multi-factor authentication.</p>', status_code=403)

    def test_login_physical_multifactor_not_provided_override(self):
        settings.OPENID_PHYSICAL_MULTIFACTOR_REQUIRED = True
        preferred_auth = pape.AUTH_MULTI_FACTOR_PHYSICAL
        self.provider.type_uris.append(pape.ns_uri)

        # Override the login_failure handler
        def mock_login_failure_handler(request, message, status=403,
                                       template_name=None,
                                       exception=None):
           self.assertTrue(isinstance(exception, MissingPhysicalMultiFactor))
           return HttpResponse('Test Failure Override', status=200)
        settings.OPENID_RENDER_FAILURE = mock_login_failure_handler

        def mock_complete(this, request_args, return_to):
            request = {'openid.mode': 'checkid_setup',
                       'openid.trust_root': 'http://localhost/',
                       'openid.return_to': 'http://localhost/',
                       'openid.identity': IDENTIFIER_SELECT,
                       'openid.ns.pape' : pape.ns_uri,
                       'openid.pape.auth_policies': request_args.get('openid.pape.auth_policies', pape.AUTH_NONE),
            }
            openid_server = self.provider.server
            orequest = openid_server.decodeRequest(request)
            response = SuccessResponse(
                self.endpoint, orequest.message,
                signed_fields=['openid.pape.auth_policies',])
            return response
        Consumer.complete = mock_complete

        user = User.objects.create_user('testuser', 'test@example.com')
        useropenid = UserOpenID(    
            user=user,
            claimed_id='http://example.com/identity',
            display_id='http://example.com/identity')
        useropenid.save()

        openid_req = {'openid_identifier': 'http://example.com/identity',
               'next': '/getuser/'}
        openid_resp =  {'nickname': 'testuser', 'fullname': 'Openid User',
                 'email': 'test@example.com'}

        openid_request = self._get_login_request(openid_req)
        openid_response = self._get_login_response(openid_request, openid_req, openid_resp, use_pape=pape.AUTH_NONE)

        response_auth = openid_request.message.getArg(
            'http://specs.openid.net/extensions/pape/1.0',
            'auth_policies',
        )
        self.assertNotEqual(response_auth, preferred_auth)

        # Status code should be 200, since we over-rode the login_failure handler
        response = self.complete(openid_response)
        self.assertEquals(200, response.status_code)
        self.assertContains(response, 'Test Failure Override')

    def test_login_without_nickname(self):
        settings.OPENID_CREATE_USERS = True

        openid_req = {'openid_identifier': 'http://example.com/identity',
               'next': '/getuser/'}
        openid_resp =  {'nickname': '', 'fullname': 'Openid User',
                 'email': 'foo@example.com'}
        self._do_user_login(openid_req, openid_resp)
        response = self.client.get('/getuser/')

        # username defaults to 'openiduser'
        self.assertEquals(response.content, 'openiduser')

        # The user's full name and email have been updated.
        user = User.objects.get(username=response.content)
        self.assertEquals(user.first_name, 'Openid')
        self.assertEquals(user.last_name, 'User')
        self.assertEquals(user.email, 'foo@example.com')

    def test_login_follow_rename(self):
        settings.OPENID_FOLLOW_RENAMES = True
        settings.OPENID_UPDATE_DETAILS_FROM_SREG = True
        user = User.objects.create_user('testuser', 'someone@example.com')
        useropenid = UserOpenID(
            user=user,
            claimed_id='http://example.com/identity',
            display_id='http://example.com/identity')
        useropenid.save()

        openid_req = {'openid_identifier': 'http://example.com/identity',
               'next': '/getuser/'}
        openid_resp =  {'nickname': 'someuser', 'fullname': 'Some User',
                 'email': 'foo@example.com'}
        self._do_user_login(openid_req, openid_resp)
        response = self.client.get('/getuser/')

        # If OPENID_FOLLOW_RENAMES, they are logged in as
        # someuser (the passed in nickname has changed the username)
        self.assertEquals(response.content, 'someuser')

        # The user's full name and email have been updated.
        user = User.objects.get(username=response.content)
        self.assertEquals(user.first_name, 'Some')
        self.assertEquals(user.last_name, 'User')
        self.assertEquals(user.email, 'foo@example.com')

    def test_login_follow_rename_conflict(self):
        settings.OPENID_FOLLOW_RENAMES = True
        settings.OPENID_UPDATE_DETAILS_FROM_SREG = True
        # Setup existing user who's name we're going to switch to
        user = User.objects.create_user('testuser', 'someone@example.com')
        UserOpenID.objects.get_or_create(
            user=user,
            claimed_id='http://example.com/existing_identity',
            display_id='http://example.com/existing_identity')

        # Setup user who is going to try to change username to 'testuser'
        renamed_user = User.objects.create_user('renameuser', 'someone@example.com')
        UserOpenID.objects.get_or_create(
            user=renamed_user,
            claimed_id='http://example.com/identity',
            display_id='http://example.com/identity')

        # identity url is for 'renameuser'
        openid_req = {'openid_identifier': 'http://example.com/identity',
               'next': '/getuser/'}
        # but returned username is for 'testuser', which already exists for another identity
        openid_resp =  {'nickname': 'testuser', 'fullname': 'Rename User',
                 'email': 'rename@example.com'}
        self._do_user_login(openid_req, openid_resp)
        response = self.client.get('/getuser/')

        # If OPENID_FOLLOW_RENAMES, attempt to change username to 'testuser'
        # but since that username is already taken by someone else, we go through
        # the process of adding +i to it, and get testuser2.
        self.assertEquals(response.content, 'testuser2')

        # The user's full name and email have been updated.
        user = User.objects.get(username=response.content)
        self.assertEquals(user.first_name, 'Rename')
        self.assertEquals(user.last_name, 'User')
        self.assertEquals(user.email, 'rename@example.com')

    def test_login_follow_rename_false_onlyonce(self):
        settings.OPENID_FOLLOW_RENAMES = True
        settings.OPENID_UPDATE_DETAILS_FROM_SREG = True
        # Setup existing user who's name we're going to switch to
        user = User.objects.create_user('testuser', 'someone@example.com')
        UserOpenID.objects.get_or_create(
            user=user,
            claimed_id='http://example.com/existing_identity',
            display_id='http://example.com/existing_identity')

        # Setup user who is going to try to change username to 'testuser'
        renamed_user = User.objects.create_user('testuser2000eight', 'someone@example.com')
        UserOpenID.objects.get_or_create(
            user=renamed_user,
            claimed_id='http://example.com/identity',
            display_id='http://example.com/identity')

        # identity url is for 'testuser2000eight'
        openid_req = {'openid_identifier': 'http://example.com/identity',
               'next': '/getuser/'}
        # but returned username is for 'testuser', which already exists for another identity
        openid_resp =  {'nickname': 'testuser2', 'fullname': 'Rename User',
                 'email': 'rename@example.com'}
        self._do_user_login(openid_req, openid_resp)
        response = self.client.get('/getuser/')

        # If OPENID_FOLLOW_RENAMES, attempt to change username to 'testuser'
        # but since that username is already taken by someone else, we go through
        # the process of adding +i to it.  Even though it looks like the username
        # follows the nickname+i scheme, it has non-numbers in the suffix, so
        # it's not an auto-generated one.  The regular process of renaming to
        # 'testuser' has a conflict, so we get +2 at the end.
        self.assertEquals(response.content, 'testuser2')

        # The user's full name and email have been updated.
        user = User.objects.get(username=response.content)
        self.assertEquals(user.first_name, 'Rename')
        self.assertEquals(user.last_name, 'User')
        self.assertEquals(user.email, 'rename@example.com')

    def test_login_follow_rename_conflict_onlyonce(self):
        settings.OPENID_FOLLOW_RENAMES = True
        settings.OPENID_UPDATE_DETAILS_FROM_SREG = True
        # Setup existing user who's name we're going to switch to
        user = User.objects.create_user('testuser', 'someone@example.com')
        UserOpenID.objects.get_or_create(
            user=user,
            claimed_id='http://example.com/existing_identity',
            display_id='http://example.com/existing_identity')

        # Setup user who is going to try to change username to 'testuser'
        renamed_user = User.objects.create_user('testuser2000', 'someone@example.com')
        UserOpenID.objects.get_or_create(
            user=renamed_user,
            claimed_id='http://example.com/identity',
            display_id='http://example.com/identity')

        # identity url is for 'testuser2000'
        openid_req = {'openid_identifier': 'http://example.com/identity',
               'next': '/getuser/'}
        # but returned username is for 'testuser', which already exists for another identity
        openid_resp =  {'nickname': 'testuser', 'fullname': 'Rename User',
                 'email': 'rename@example.com'}
        self._do_user_login(openid_req, openid_resp)
        response = self.client.get('/getuser/')

        # If OPENID_FOLLOW_RENAMES, attempt to change username to 'testuser'
        # but since that username is already taken by someone else, we go through
        # the process of adding +i to it.  Since the user for this identity url
        # already has a name matching that pattern, check if first.
        self.assertEquals(response.content, 'testuser2000')

        # The user's full name and email have been updated.
        user = User.objects.get(username=response.content)
        self.assertEquals(user.first_name, 'Rename')
        self.assertEquals(user.last_name, 'User')
        self.assertEquals(user.email, 'rename@example.com')

    def test_login_follow_rename_false_conflict(self):
        settings.OPENID_FOLLOW_RENAMES = True
        settings.OPENID_UPDATE_DETAILS_FROM_SREG = True
        # Setup existing user who's username matches the name+i pattern
        user = User.objects.create_user('testuser2', 'someone@example.com')
        UserOpenID.objects.get_or_create(
            user=user,
            claimed_id='http://example.com/identity',
            display_id='http://example.com/identity')

        # identity url is for 'testuser2'
        openid_req = {'openid_identifier': 'http://example.com/identity',
               'next': '/getuser/'}
        # but returned username is for 'testuser', which looks like we've done
        # a username+1 for them already, but 'testuser' isn't actually taken
        openid_resp =  {'nickname': 'testuser', 'fullname': 'Same User',
                 'email': 'same@example.com'}
        self._do_user_login(openid_req, openid_resp)
        response = self.client.get('/getuser/')

        # If OPENID_FOLLOW_RENAMES, username should be changed to 'testuser'
        # because it wasn't currently taken
        self.assertEquals(response.content, 'testuser')

        # The user's full name and email have been updated.
        user = User.objects.get(username=response.content)
        self.assertEquals(user.first_name, 'Same')
        self.assertEquals(user.last_name, 'User')
        self.assertEquals(user.email, 'same@example.com')

    def test_strict_username_no_nickname(self):
        settings.OPENID_CREATE_USERS = True
        settings.OPENID_STRICT_USERNAMES = True
        settings.OPENID_SREG_REQUIRED_FIELDS = []

        # Posting in an identity URL begins the authentication request:
        response = self.client.post('/openid/login/',
            {'openid_identifier': 'http://example.com/identity',
             'next': '/getuser/'})
        self.assertContains(response, 'OpenID transaction in progress')

        # Complete the request, passing back some simple registration
        # data.  The user is redirected to the next URL.
        openid_request = self.provider.parseFormPost(response.content)
        sreg_request = sreg.SRegRequest.fromOpenIDRequest(openid_request)
        openid_response = openid_request.answer(True)
        sreg_response = sreg.SRegResponse.extractResponse(
            sreg_request, {'nickname': '', # No nickname
                           'fullname': 'Some User',
                           'email': 'foo@example.com'})
        openid_response.addExtension(sreg_response)
        response = self.complete(openid_response)

        # Status code should be 403: Forbidden
        self.assertEquals(403, response.status_code)
        self.assertContains(response, '<h1>OpenID failed</h1>', status_code=403)
        self.assertContains(response, "An attribute required for logging in was not returned "
            "(nickname)", status_code=403)

    def test_strict_username_no_nickname_override(self):
        settings.OPENID_CREATE_USERS = True
        settings.OPENID_STRICT_USERNAMES = True
        settings.OPENID_SREG_REQUIRED_FIELDS = []

        # Override the login_failure handler
        def mock_login_failure_handler(request, message, status=403,
                                       template_name=None,
                                       exception=None):
           self.assertTrue(isinstance(exception, (RequiredAttributeNotReturned, MissingUsernameViolation)))
           return HttpResponse('Test Failure Override', status=200)
        settings.OPENID_RENDER_FAILURE = mock_login_failure_handler
        
        # Posting in an identity URL begins the authentication request:
        response = self.client.post('/openid/login/',
            {'openid_identifier': 'http://example.com/identity',
             'next': '/getuser/'})
        self.assertContains(response, 'OpenID transaction in progress')

        # Complete the request, passing back some simple registration
        # data.  The user is redirected to the next URL.
        openid_request = self.provider.parseFormPost(response.content)
        sreg_request = sreg.SRegRequest.fromOpenIDRequest(openid_request)
        openid_response = openid_request.answer(True)
        sreg_response = sreg.SRegResponse.extractResponse(
            sreg_request, {'nickname': '', # No nickname
                           'fullname': 'Some User',
                           'email': 'foo@example.com'})
        openid_response.addExtension(sreg_response)
        response = self.complete(openid_response)
            
        # Status code should be 200, since we over-rode the login_failure handler
        self.assertEquals(200, response.status_code)
        self.assertContains(response, 'Test Failure Override')

    def test_strict_username_duplicate_user(self):
        settings.OPENID_CREATE_USERS = True
        settings.OPENID_STRICT_USERNAMES = True
        # Create a user with the same name as we'll pass back via sreg.
        user = User.objects.create_user('someuser', 'someone@example.com')
        useropenid = UserOpenID(
            user=user,
            claimed_id='http://example.com/different_identity',
            display_id='http://example.com/different_identity')
        useropenid.save()

        # Posting in an identity URL begins the authentication request:
        response = self.client.post('/openid/login/',
            {'openid_identifier': 'http://example.com/identity',
             'next': '/getuser/'})
        self.assertContains(response, 'OpenID transaction in progress')

        # Complete the request, passing back some simple registration
        # data.  The user is redirected to the next URL.
        openid_request = self.provider.parseFormPost(response.content)
        sreg_request = sreg.SRegRequest.fromOpenIDRequest(openid_request)
        openid_response = openid_request.answer(True)
        sreg_response = sreg.SRegResponse.extractResponse(
            sreg_request, {'nickname': 'someuser', 'fullname': 'Some User',
                           'email': 'foo@example.com'})
        openid_response.addExtension(sreg_response)
        response = self.complete(openid_response)

        # Status code should be 403: Forbidden
<<<<<<< HEAD
        self.assertEquals(403, response.status_code)
        self.assertContains(response, '<h1>OpenID failed</h1>', status_code=403)
        self.assertContains(response, '<p>Duplicate username: someuser</p>', status_code=403)

    def test_strict_username_duplicate_user_override(self):
        settings.OPENID_CREATE_USERS = True
        settings.OPENID_STRICT_USERNAMES = True

        # Override the login_failure handler
        def mock_login_failure_handler(request, message, status=403,
                                       template_name=None,
                                       exception=None):
           self.assertTrue(isinstance(exception, DuplicateUsernameViolation))
           return HttpResponse('Test Failure Override', status=200)
        settings.OPENID_RENDER_FAILURE = mock_login_failure_handler

        # Create a user with the same name as we'll pass back via sreg.
        user = User.objects.create_user('someuser', 'someone@example.com')
        useropenid = UserOpenID(
            user=user,
            claimed_id='http://example.com/different_identity',
            display_id='http://example.com/different_identity')
        useropenid.save()

        # Posting in an identity URL begins the authentication request:
        response = self.client.post('/openid/login/',
            {'openid_identifier': 'http://example.com/identity',
             'next': '/getuser/'})
        self.assertContains(response, 'OpenID transaction in progress')

        # Complete the request, passing back some simple registration
        # data.  The user is redirected to the next URL.
        openid_request = self.provider.parseFormPost(response.content)
        sreg_request = sreg.SRegRequest.fromOpenIDRequest(openid_request)
        openid_response = openid_request.answer(True)
        sreg_response = sreg.SRegResponse.extractResponse(
            sreg_request, {'nickname': 'someuser', 'fullname': 'Some User',
                           'email': 'foo@example.com'})
        openid_response.addExtension(sreg_response)
        response = self.complete(openid_response)
        
        # Status code should be 200, since we over-rode the login_failure handler
        self.assertEquals(200, response.status_code)
        self.assertContains(response, 'Test Failure Override')
=======
        self.assertContains(response,
            "The username (someuser) with which you tried to log in is "
            "already in use for a different account.",
            status_code=403)
>>>>>>> ee6c5a83

    def test_login_requires_sreg_required_fields(self):
        # If any required attributes are not included in the response,
        # we fail with a forbidden.
        settings.OPENID_CREATE_USERS = True
        settings.OPENID_SREG_REQUIRED_FIELDS = ('email', 'language')
        # Posting in an identity URL begins the authentication request:
        response = self.client.post('/openid/login/',
            {'openid_identifier': 'http://example.com/identity',
             'next': '/getuser/'})
        self.assertContains(response, 'OpenID transaction in progress')

        # Complete the request, passing back some simple registration
        # data.  The user is redirected to the next URL.
        openid_request = self.provider.parseFormPost(response.content)
        sreg_request = sreg.SRegRequest.fromOpenIDRequest(openid_request)
        openid_response = openid_request.answer(True)
        sreg_response = sreg.SRegResponse.extractResponse(
            sreg_request, {'nickname': 'foo',
                           'fullname': 'Some User',
                           'email': 'foo@example.com'})
        openid_response.addExtension(sreg_response)
        response = self.complete(openid_response)

        # Status code should be 403: Forbidden as we didn't include
        # a required field - language.
        self.assertContains(response,
            "An attribute required for logging in was not returned "
            "(language)", status_code=403)

    def test_login_update_details(self):
        settings.OPENID_UPDATE_DETAILS_FROM_SREG = True
        user = User.objects.create_user('testuser', 'someone@example.com')
        useropenid = UserOpenID(
            user=user,
            claimed_id='http://example.com/identity',
            display_id='http://example.com/identity')
        useropenid.save()

        openid_req = {'openid_identifier': 'http://example.com/identity',
               'next': '/getuser/'}
        openid_resp =  {'nickname': 'testuser', 'fullname': 'Some User',
                 'email': 'foo@example.com'}
        self._do_user_login(openid_req, openid_resp)
        response = self.client.get('/getuser/')

        self.assertEquals(response.content, 'testuser')

        # The user's full name and email have been updated.
        user = User.objects.get(username=response.content)
        self.assertEquals(user.first_name, 'Some')
        self.assertEquals(user.last_name, 'User')
        self.assertEquals(user.email, 'foo@example.com')

    def test_login_uses_sreg_extra_fields(self):
        # The configurable sreg attributes are used in the request.
        settings.OPENID_SREG_EXTRA_FIELDS = ('language',)
        user = User.objects.create_user('testuser', 'someone@example.com')
        useropenid = UserOpenID(
            user=user,
            claimed_id='http://example.com/identity',
            display_id='http://example.com/identity')
        useropenid.save()

        # Posting in an identity URL begins the authentication request:
        response = self.client.post('/openid/login/',
            {'openid_identifier': 'http://example.com/identity',
             'next': '/getuser/'})

        openid_request = self.provider.parseFormPost(response.content)
        sreg_request = sreg.SRegRequest.fromOpenIDRequest(openid_request)
        for field in ('email', 'fullname', 'nickname', 'language'):
            self.assertTrue(field in sreg_request)

    def test_login_uses_sreg_required_fields(self):
        # The configurable sreg attributes are used in the request.
        settings.OPENID_SREG_REQUIRED_FIELDS = ('email', 'language')
        user = User.objects.create_user('testuser', 'someone@example.com')
        useropenid = UserOpenID(
            user=user,
            claimed_id='http://example.com/identity',
            display_id='http://example.com/identity')
        useropenid.save()

        # Posting in an identity URL begins the authentication request:
        response = self.client.post('/openid/login/',
            {'openid_identifier': 'http://example.com/identity',
             'next': '/getuser/'})

        openid_request = self.provider.parseFormPost(response.content)
        sreg_request = sreg.SRegRequest.fromOpenIDRequest(openid_request)

        self.assertEqual(['email', 'language'], sreg_request.required)
        self.assertEqual(['fullname', 'nickname'], sreg_request.optional)

    def test_login_attribute_exchange(self):
        settings.OPENID_UPDATE_DETAILS_FROM_SREG = True
        user = User.objects.create_user('testuser', 'someone@example.com')
        useropenid = UserOpenID(
            user=user,
            claimed_id='http://example.com/identity',
            display_id='http://example.com/identity')
        useropenid.save()

        # Configure the provider to advertise attribute exchange
        # protocol and start the authentication process:
        self.provider.type_uris.append('http://openid.net/srv/ax/1.0')
        response = self.client.post('/openid/login/',
            {'openid_identifier': 'http://example.com/identity',
             'next': '/getuser/'})
        self.assertContains(response, 'OpenID transaction in progress')

        # The resulting OpenID request uses the Attribute Exchange
        # extension rather than the Simple Registration extension.
        openid_request = self.provider.parseFormPost(response.content)
        sreg_request = sreg.SRegRequest.fromOpenIDRequest(openid_request)
        self.assertEqual(sreg_request.required, [])
        self.assertEqual(sreg_request.optional, [])

        fetch_request = ax.FetchRequest.fromOpenIDRequest(openid_request)
        self.assertTrue(fetch_request.has_key(
                'http://axschema.org/contact/email'))
        self.assertTrue(fetch_request.has_key(
                'http://axschema.org/namePerson'))
        self.assertTrue(fetch_request.has_key(
                'http://axschema.org/namePerson/first'))
        self.assertTrue(fetch_request.has_key(
                'http://axschema.org/namePerson/last'))
        self.assertTrue(fetch_request.has_key(
                'http://axschema.org/namePerson/friendly'))
        # myOpenID compatibilty attributes:
        self.assertTrue(fetch_request.has_key(
                'http://schema.openid.net/contact/email'))
        self.assertTrue(fetch_request.has_key(
                'http://schema.openid.net/namePerson'))
        self.assertTrue(fetch_request.has_key(
                'http://schema.openid.net/namePerson/friendly'))

        # Build up a response including AX data.
        openid_response = openid_request.answer(True)
        fetch_response = ax.FetchResponse(fetch_request)
        fetch_response.addValue(
            'http://axschema.org/contact/email', 'foo@example.com')
        fetch_response.addValue(
            'http://axschema.org/namePerson/first', 'Firstname')
        fetch_response.addValue(
            'http://axschema.org/namePerson/last', 'Lastname')
        fetch_response.addValue(
            'http://axschema.org/namePerson/friendly', 'someuser')
        openid_response.addExtension(fetch_response)
        response = self.complete(openid_response)
        self.assertRedirects(response, 'http://testserver/getuser/')

        # And they are now logged in as testuser (the passed in
        # nickname has not caused the username to change).
        response = self.client.get('/getuser/')
        self.assertEquals(response.content, 'testuser')

        # The user's full name and email have been updated.
        user = User.objects.get(username='testuser')
        self.assertEquals(user.first_name, 'Firstname')
        self.assertEquals(user.last_name, 'Lastname')
        self.assertEquals(user.email, 'foo@example.com')

    def test_login_teams(self):
        settings.OPENID_LAUNCHPAD_TEAMS_MAPPING_AUTO = False
        settings.OPENID_LAUNCHPAD_TEAMS_MAPPING = {'teamname': 'groupname',
                                                   'otherteam': 'othergroup'}
        user = User.objects.create_user('testuser', 'someone@example.com')
        group = Group(name='groupname')
        group.save()
        ogroup = Group(name='othergroup')
        ogroup.save()
        user.groups.add(ogroup)
        user.save()
        useropenid = UserOpenID(
            user=user,
            claimed_id='http://example.com/identity',
            display_id='http://example.com/identity')
        useropenid.save()

        # Posting in an identity URL begins the authentication request:
        response = self.client.post('/openid/login/',
            {'openid_identifier': 'http://example.com/identity',
             'next': '/getuser/'})
        self.assertContains(response, 'OpenID transaction in progress')

        # Complete the request
        openid_request = self.provider.parseFormPost(response.content)
        openid_response = openid_request.answer(True)
        teams_request = teams.TeamsRequest.fromOpenIDRequest(openid_request)
        teams_response = teams.TeamsResponse.extractResponse(
            teams_request, 'teamname,some-other-team')
        openid_response.addExtension(teams_response)
        response = self.complete(openid_response)
        self.assertRedirects(response, 'http://testserver/getuser/')

        # And they are now logged in as testuser
        response = self.client.get('/getuser/')
        self.assertEquals(response.content, 'testuser')

        # The user's groups have been updated.
        user = User.objects.get(username='testuser')
        self.assertTrue(group in user.groups.all())
        self.assertTrue(ogroup not in user.groups.all())

    def test_login_teams_automapping(self):
        settings.OPENID_LAUNCHPAD_TEAMS_MAPPING = {'teamname': 'groupname',
                                                   'otherteam': 'othergroup'}
        settings.OPENID_LAUNCHPAD_TEAMS_MAPPING_AUTO = True
        settings.OPENID_LAUNCHPAD_TEAMS_MAPPING_AUTO_BLACKLIST = ['django-group1', 'django-group2']
        user = User.objects.create_user('testuser', 'someone@example.com')
        group1 = Group(name='django-group1')
        group1.save()
        group2 = Group(name='django-group2')
        group2.save()
        group3 = Group(name='django-group3')
        group3.save()
        user.save()
        useropenid = UserOpenID(
            user=user,
            claimed_id='http://example.com/identity',
            display_id='http://example.com/identity')
        useropenid.save()

        # Posting in an identity URL begins the authentication request:
        response = self.client.post('/openid/login/',
            {'openid_identifier': 'http://example.com/identity',
             'next': '/getuser/'})
        self.assertContains(response, 'OpenID transaction in progress')

        # Complete the request
        openid_request = self.provider.parseFormPost(response.content)
        openid_response = openid_request.answer(True)
        teams_request = teams.TeamsRequest.fromOpenIDRequest(openid_request)

        self.assertEqual(group1 in user.groups.all(), False)
        self.assertEqual(group2 in user.groups.all(), False)
        self.assertTrue(group3 not in user.groups.all())

    def test_login_teams_staff_not_defined(self):
        delattr(settings, 'OPENID_LAUNCHPAD_STAFF_TEAMS')
        user = User.objects.create_user('testuser', 'someone@example.com')
        user.is_staff = True
        user.save()
        self.assertTrue(user.is_staff)

        user = self.get_openid_authed_user_with_teams(user, 'teamname,some-other-team')
        self.assertTrue(user.is_staff)

    def test_login_teams_staff_assignment(self):
        settings.OPENID_LAUNCHPAD_STAFF_TEAMS = ('teamname',)
        user = User.objects.create_user('testuser', 'someone@example.com')
        user.is_staff = False
        user.save()
        self.assertFalse(user.is_staff)

        user = self.get_openid_authed_user_with_teams(user, 'teamname,some-other-team')
        self.assertTrue(user.is_staff)

    def test_login_teams_staff_unassignment(self):
        settings.OPENID_LAUNCHPAD_STAFF_TEAMS = ('different-teamname',)
        user = User.objects.create_user('testuser', 'someone@example.com')
        user.is_staff = True
        user.save()
        self.assertTrue(user.is_staff)

        user = self.get_openid_authed_user_with_teams(user, 'teamname,some-other-team')
        self.assertFalse(user.is_staff)

    def get_openid_authed_user_with_teams(self, user, teams_str):
        useropenid = UserOpenID(
            user=user,
            claimed_id='http://example.com/identity',
            display_id='http://example.com/identity')
        useropenid.save()

        # Posting in an identity URL begins the authentication request:
        response = self.client.post('/openid/login/',
            {'openid_identifier': 'http://example.com/identity'})

        # Complete the request
        openid_request = self.provider.parseFormPost(response.content)
        openid_response = openid_request.answer(True)
        teams_request = teams.TeamsRequest.fromOpenIDRequest(openid_request)
        teams_response = teams.TeamsResponse.extractResponse(
            teams_request, teams_str)
        openid_response.addExtension(teams_response)
        response = self.complete(openid_response)
        return User.objects.get(username=user.username)

    def test_login_complete_signals_login(self):
        # An oauth_login_complete signal is emitted including the
        # request and sreg_response.
        user = User.objects.create_user('someuser', 'someone@example.com')
        useropenid = UserOpenID(
            user=user,
            claimed_id='http://example.com/identity',
            display_id='http://example.com/identity')
        useropenid.save()
        response = self.client.post('/openid/login/',
            {'openid_identifier': 'http://example.com/identity'})
        openid_request = self.provider.parseFormPost(response.content)
        openid_response = openid_request.answer(True)
        # Use a closure to test whether the signal handler was called.
        self.signal_handler_called = False
        def login_callback(sender, **kwargs):
            self.assertTrue(isinstance(
                kwargs.get('request', None), HttpRequest))
            self.assertTrue(isinstance(
                kwargs.get('openid_response', None), SuccessResponse))
            self.signal_handler_called = True
        openid_login_complete.connect(login_callback)

        response = self.complete(openid_response)

        self.assertTrue(self.signal_handler_called)
        openid_login_complete.disconnect(login_callback)

    
class HelperFunctionsTest(TestCase):
    def test_sanitise_redirect_url(self):
        settings.ALLOWED_EXTERNAL_OPENID_REDIRECT_DOMAINS = [
            "example.com", "example.org"]
        # list of URLs and whether they should be passed or not
        urls = [
            ("http://example.com", True),
            ("http://example.org/", True),
            ("http://example.org/foo/bar", True),
            ("http://example.org/foo/bar?baz=quux", True),
            ("http://example.org:9999/foo/bar?baz=quux", True),
            ("http://www.example.org/", False),
            ("http://example.net/foo/bar?baz=quux", False),
            ("/somewhere/local", True),
            ("/somewhere/local?url=http://fail.com/bar", True),
            # An empty path, as seen when no "next" parameter is passed.
            ("", False),
            ("/path with spaces", False),
        ]
        for url, returns_self in urls:
            sanitised = sanitise_redirect_url(url)
            if returns_self:
                self.assertEqual(url, sanitised)
            else:
                self.assertEqual(settings.LOGIN_REDIRECT_URL, sanitised)

def suite():
    return unittest.TestLoader().loadTestsFromName(__name__)<|MERGE_RESOLUTION|>--- conflicted
+++ resolved
@@ -185,10 +185,7 @@
         self.old_physical_multifactor = getattr(settings, 'OPENID_PHYSICAL_MULTIFACTOR_REQUIRED', False)
         self.old_login_render_failure = getattr(settings, 'OPENID_RENDER_FAILURE', None)
         self.old_consumer_complete = Consumer.complete
-<<<<<<< HEAD
-
-=======
->>>>>>> ee6c5a83
+
         self.old_required_fields = getattr(
             settings, 'OPENID_SREG_REQUIRED_FIELDS', [])
 
@@ -837,10 +834,12 @@
         response = self.complete(openid_response)
 
         # Status code should be 403: Forbidden
-<<<<<<< HEAD
         self.assertEquals(403, response.status_code)
         self.assertContains(response, '<h1>OpenID failed</h1>', status_code=403)
-        self.assertContains(response, '<p>Duplicate username: someuser</p>', status_code=403)
+        self.assertContains(response,
+            "The username (someuser) with which you tried to log in is "
+            "already in use for a different account.",
+            status_code=403) status_code=403)
 
     def test_strict_username_duplicate_user_override(self):
         settings.OPENID_CREATE_USERS = True
@@ -882,12 +881,6 @@
         # Status code should be 200, since we over-rode the login_failure handler
         self.assertEquals(200, response.status_code)
         self.assertContains(response, 'Test Failure Override')
-=======
-        self.assertContains(response,
-            "The username (someuser) with which you tried to log in is "
-            "already in use for a different account.",
-            status_code=403)
->>>>>>> ee6c5a83
 
     def test_login_requires_sreg_required_fields(self):
         # If any required attributes are not included in the response,
